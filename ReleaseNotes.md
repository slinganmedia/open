<<<<<<< HEAD
#                      open-vm-tools 12.3.5 Release Notes

Updated on: 26 October 2023

open-vm-tools | 26 OCTOBER 2023 | Build 22544099
=======
#                      open-vm-tools 12.4.0 Release Notes

Updated on: 21 March 2024

open-vm-tools | 21 MARCH 2024 | Build 23259341
>>>>>>> 4fb3e03c

Check back for additions and updates to these release notes.

## What's in the Release Notes

The release notes cover the following topics:

<<<<<<< HEAD
- [open-vm-tools 12.3.5 Release Notes](#open-vm-tools-1235-release-notes)
	- [What's in the Release Notes](#whats-in-the-release-notes)
	- [What's New](#whats-new)
	- [End of Feature Support Notice](#end-of-feature-support-notice)
	- [Internationalization](#internationalization)
	- [Guest Operating System Customization Support](#guest-operating-system-customization-support)
	- [Interoperability Matrix](#interoperability-matrix)
	- [ Resolved Issues](#-resolved-issues)
	- [Known Issues](#known-issues)

## <a id="whatsnew" name="whatsnew"></a>What's New

*   This release resolves CVE-2023-34058. For more information on this vulnerability and its impact on VMware products, see https://www.vmware.com/security/advisories/VMSA-2023-0024.html.

*   This release resolves CVE-2023-34059 which only affects open-vm-tools.

*   Please see the [Resolved Issues](#resolvedissues) and [Known Issues](#knownissues) sections below.

*   A complete list of the granular changes in the open-vm-tools 12.3.5 release is available at:

    [open-vm-tools ChangeLog](https://github.com/vmware/open-vm-tools/blob/stable-12.3.5/open-vm-tools/ChangeLog)

## <a id="endsupport" name="endsupport"></a>End of Feature Support Notice

*   Deprecated: Using "xml-security-c" and "xerces-c" to build the VMware Guest Authentication Service (VGAuth)

    Starting with open-vm-tools 12.4.0, and going forward, the VGAuth service build will require the "xmlsec1" and "libxml2" development and runtime packages.  If still using the "xml-security-c" and "xerces-c" open source projects to build open-vm-tools, now is the time to plan for the change.  The open-vm-tools 12.3.x series will be the last version that can use "xml-security-c" and "xerces-c".

## <a id="i18n" name="i18n"></a>Internationalization

open-vm-tools 12.3.5 is available in the following languages:
=======
* [What's New](#whatsnew) 
* [End of Feature Support Notice](#endsupport)
* [Internationalization](#i18n) 
* [Guest Operating System Customization Support](#guestop) 
* [Interoperability Matrix](#interop) 
* [Resolved Issues](#resolvedissues) 
* [Known Issues](#knownissues)

## <a id="whatsnew" name="whatsnew"></a>What's New


*   Please see the [Resolved Issues](#resolvedissues) and [Known Issues](#knownissues) sections below.

*   A complete list of the granular changes in the open-vm-tools 12.4.0 release is available at:

    [open-vm-tools ChangeLog](https://github.com/vmware/open-vm-tools/blob/stable-12.4.0/open-vm-tools/ChangeLog)

## <a id="endsupport" name="endsupport"></a>End of Feature Support Notice

*   Discontinued: Using "xml-security-c" and "xerces-c" to build the VMware Guest Authentication Service (VGAuth)

    Starting with open-vm-tools 12.4.0, and going forward, the VGAuth service build will require the "xmlsec1" and "libxml2" development and runtime packages.  If still using the "xml-security-c" and "xerces-c" open source projects to build open-vm-tools, you must make the change now.  The open-vm-tools 12.3.x series will be the last version that can use "xml-security-c" and "xerces-c".

## <a id="i18n" name="i18n"></a>Internationalization

open-vm-tools 12.4.0 is available in the following languages:
>>>>>>> 4fb3e03c

* English
* French
* German
* Spanish
* Italian
* Japanese
* Korean
* Simplified Chinese
* Traditional Chinese

## <a id="guestop" name="guestop"></a>Guest Operating System Customization Support

The [Guest OS Customization Support Matrix](http://partnerweb.vmware.com/programs/guestOS/guest-os-customization-matrix.pdf) provides details about the guest operating systems supported for customization.

## <a id="interop" name="interop"></a>Interoperability Matrix

The [VMware Product Interoperability Matrix](http://partnerweb.vmware.com/comp_guide2/sim/interop_matrix.php) provides details about the compatibility of current and earlier versions of VMware Products. 

## <a id="resolvedissues" name ="resolvedissues"></a> Resolved Issues

<<<<<<< HEAD
*   **This release resolves CVE-2023-34058.**

    For more information on this vulnerability and its impact on VMware products, see https://www.vmware.com/security/advisories/VMSA-2023-0024.html.

    open-vm-tools contains a SAML token signature bypass vulnerability. VMware has evaluated the severity of this issue to be in the Important severity range with a maximum CVSSv3 base score of 7.5 - CVSS:3.1/AV:A/AC:H/PR:N/UI:N/S:U/C:H/I:H/A:H

    A malicious actor that has been granted Guest Operation Privileges in a target virtual machine may be able to elevate their privileges if that target virtual machine has been assigned a more privileged Guest Alias.

    Note: While the description and known attack vectors are very similar to CVE-2023-20900, CVE-2023-34058 has a different root cause that must be addressed.

    A patch for earlier versions of open-vm-tools is available at [CVE-2023-34058.patch](https://github.com/vmware/open-vm-tools/blob/CVE-2023-34058.patch).

*   **This release resolves CVE-2023-34059.**

    open-vm-tools contains a file descriptor hijack vulnerability in the vmware-user-suid-wrapper. VMware has evaluated the severity of this issue to be in the Important severity range with a maximum CVSSv3 base score of 7.4. - CVSS:3.1/AV:L/AC:H/PR:N/UI:N/S:U/C:H/I:H/A:H

    A malicious actor with non-root privileges may be able to hijack the /dev/uinput file descriptor allowing them to simulate user inputs.

    A patch for earlier versions of open-vm-tools is available at [CVE-2023-34059.patch](https://github.com/vmware/open-vm-tools/blob/CVE-2023-34059.patch).

*   **The following github.com/vmware/open-vm-tools issue have been addressed**

    * Better cooperation between deployPkg plugin and cloud-init concerning location of 'disable_vmware_customization' flag.

      [Issue #310](https://github.com/vmware/open-vm-tools/issues/310)

=======
*   **The following github.com/vmware/open-vm-tools pull request has been addressed**

    * Power Ops: Attempt to execute file path only

      [Pull request #689](https://github.com/vmware/open-vm-tools/pull/689)

*   **A number of issues flagged by Coverity have been addressed.**

*   **Add aliasing code to identify Miracle Linux by its former name of "asianux".**

      The Asianux Linux distribution rebranded itself as Miracle Linux.  Since vSphere infrastructure recognizes "asianux" but not Miracle Linux, aliasing code was added to open-vm-tools to continue to identify Miracle Linux systems as "asianux".
>>>>>>> 4fb3e03c

## <a id="knownissues" name="knownissues"></a>Known Issues


*   **Shared Folders mount is unavailable on Linux VM.**

    If the **Shared Folders** feature is enabled on a Linux VM while it is powered off, the shared folders mount is not available on restart.

    Note: This issue is applicable to open-vm-tools running on VMware Workstation and VMware Fusion.

    Workaround:

    If the VM is powered on, disable and enable the **Shared Folders** feature from the interface. For resolving the issue permanently, edit **/etc/fstab** and add an entry to mount the Shared Folders automatically on boot.  For example, add the line:

<<<<<<< HEAD
    <tt>vmhgfs-fuse   /mnt/hgfs    fuse    defaults,allow_other    0    0</tt>
=======
    <tt>vmhgfs-fuse   /mnt/hgfs    fuse    defaults,allow_other    0    0</tt>

    For more information on how to configure VMware Tools Shared Folders, see [KB 60262](https://kb.vmware.com/s/article/60262)
>>>>>>> 4fb3e03c
<|MERGE_RESOLUTION|>--- conflicted
+++ resolved
@@ -1,16 +1,8 @@
-<<<<<<< HEAD
-#                      open-vm-tools 12.3.5 Release Notes
-
-Updated on: 26 October 2023
-
-open-vm-tools | 26 OCTOBER 2023 | Build 22544099
-=======
 #                      open-vm-tools 12.4.0 Release Notes
 
 Updated on: 21 March 2024
 
 open-vm-tools | 21 MARCH 2024 | Build 23259341
->>>>>>> 4fb3e03c
 
 Check back for additions and updates to these release notes.
 
@@ -18,39 +10,6 @@
 
 The release notes cover the following topics:
 
-<<<<<<< HEAD
-- [open-vm-tools 12.3.5 Release Notes](#open-vm-tools-1235-release-notes)
-	- [What's in the Release Notes](#whats-in-the-release-notes)
-	- [What's New](#whats-new)
-	- [End of Feature Support Notice](#end-of-feature-support-notice)
-	- [Internationalization](#internationalization)
-	- [Guest Operating System Customization Support](#guest-operating-system-customization-support)
-	- [Interoperability Matrix](#interoperability-matrix)
-	- [ Resolved Issues](#-resolved-issues)
-	- [Known Issues](#known-issues)
-
-## <a id="whatsnew" name="whatsnew"></a>What's New
-
-*   This release resolves CVE-2023-34058. For more information on this vulnerability and its impact on VMware products, see https://www.vmware.com/security/advisories/VMSA-2023-0024.html.
-
-*   This release resolves CVE-2023-34059 which only affects open-vm-tools.
-
-*   Please see the [Resolved Issues](#resolvedissues) and [Known Issues](#knownissues) sections below.
-
-*   A complete list of the granular changes in the open-vm-tools 12.3.5 release is available at:
-
-    [open-vm-tools ChangeLog](https://github.com/vmware/open-vm-tools/blob/stable-12.3.5/open-vm-tools/ChangeLog)
-
-## <a id="endsupport" name="endsupport"></a>End of Feature Support Notice
-
-*   Deprecated: Using "xml-security-c" and "xerces-c" to build the VMware Guest Authentication Service (VGAuth)
-
-    Starting with open-vm-tools 12.4.0, and going forward, the VGAuth service build will require the "xmlsec1" and "libxml2" development and runtime packages.  If still using the "xml-security-c" and "xerces-c" open source projects to build open-vm-tools, now is the time to plan for the change.  The open-vm-tools 12.3.x series will be the last version that can use "xml-security-c" and "xerces-c".
-
-## <a id="i18n" name="i18n"></a>Internationalization
-
-open-vm-tools 12.3.5 is available in the following languages:
-=======
 * [What's New](#whatsnew) 
 * [End of Feature Support Notice](#endsupport)
 * [Internationalization](#i18n) 
@@ -77,7 +36,6 @@
 ## <a id="i18n" name="i18n"></a>Internationalization
 
 open-vm-tools 12.4.0 is available in the following languages:
->>>>>>> 4fb3e03c
 
 * English
 * French
@@ -99,34 +57,6 @@
 
 ## <a id="resolvedissues" name ="resolvedissues"></a> Resolved Issues
 
-<<<<<<< HEAD
-*   **This release resolves CVE-2023-34058.**
-
-    For more information on this vulnerability and its impact on VMware products, see https://www.vmware.com/security/advisories/VMSA-2023-0024.html.
-
-    open-vm-tools contains a SAML token signature bypass vulnerability. VMware has evaluated the severity of this issue to be in the Important severity range with a maximum CVSSv3 base score of 7.5 - CVSS:3.1/AV:A/AC:H/PR:N/UI:N/S:U/C:H/I:H/A:H
-
-    A malicious actor that has been granted Guest Operation Privileges in a target virtual machine may be able to elevate their privileges if that target virtual machine has been assigned a more privileged Guest Alias.
-
-    Note: While the description and known attack vectors are very similar to CVE-2023-20900, CVE-2023-34058 has a different root cause that must be addressed.
-
-    A patch for earlier versions of open-vm-tools is available at [CVE-2023-34058.patch](https://github.com/vmware/open-vm-tools/blob/CVE-2023-34058.patch).
-
-*   **This release resolves CVE-2023-34059.**
-
-    open-vm-tools contains a file descriptor hijack vulnerability in the vmware-user-suid-wrapper. VMware has evaluated the severity of this issue to be in the Important severity range with a maximum CVSSv3 base score of 7.4. - CVSS:3.1/AV:L/AC:H/PR:N/UI:N/S:U/C:H/I:H/A:H
-
-    A malicious actor with non-root privileges may be able to hijack the /dev/uinput file descriptor allowing them to simulate user inputs.
-
-    A patch for earlier versions of open-vm-tools is available at [CVE-2023-34059.patch](https://github.com/vmware/open-vm-tools/blob/CVE-2023-34059.patch).
-
-*   **The following github.com/vmware/open-vm-tools issue have been addressed**
-
-    * Better cooperation between deployPkg plugin and cloud-init concerning location of 'disable_vmware_customization' flag.
-
-      [Issue #310](https://github.com/vmware/open-vm-tools/issues/310)
-
-=======
 *   **The following github.com/vmware/open-vm-tools pull request has been addressed**
 
     * Power Ops: Attempt to execute file path only
@@ -138,7 +68,6 @@
 *   **Add aliasing code to identify Miracle Linux by its former name of "asianux".**
 
       The Asianux Linux distribution rebranded itself as Miracle Linux.  Since vSphere infrastructure recognizes "asianux" but not Miracle Linux, aliasing code was added to open-vm-tools to continue to identify Miracle Linux systems as "asianux".
->>>>>>> 4fb3e03c
 
 ## <a id="knownissues" name="knownissues"></a>Known Issues
 
@@ -153,10 +82,6 @@
 
     If the VM is powered on, disable and enable the **Shared Folders** feature from the interface. For resolving the issue permanently, edit **/etc/fstab** and add an entry to mount the Shared Folders automatically on boot.  For example, add the line:
 
-<<<<<<< HEAD
-    <tt>vmhgfs-fuse   /mnt/hgfs    fuse    defaults,allow_other    0    0</tt>
-=======
     <tt>vmhgfs-fuse   /mnt/hgfs    fuse    defaults,allow_other    0    0</tt>
 
-    For more information on how to configure VMware Tools Shared Folders, see [KB 60262](https://kb.vmware.com/s/article/60262)
->>>>>>> 4fb3e03c
+    For more information on how to configure VMware Tools Shared Folders, see [KB 60262](https://kb.vmware.com/s/article/60262)