--- conflicted
+++ resolved
@@ -1,9 +1,5 @@
 /*********************************************************
-<<<<<<< HEAD
- * Copyright (C) 2010-2016 VMware, Inc. All rights reserved.
-=======
  * Copyright (C) 2010-2017 VMware, Inc. All rights reserved.
->>>>>>> a9668e03
  *
  * This program is free software; you can redistribute it and/or modify it
  * under the terms of the GNU Lesser General Public License as published
@@ -206,8 +202,6 @@
 
 gchar *VixToolsGetCurrentUsername(void);
 
-<<<<<<< HEAD
-=======
 VixError VixToolsCheckSAMLForSystem(VGAuthContext *ctx,
                                     VGAuthError origErr,
                                     const char *token,
@@ -215,7 +209,6 @@
                                     char *serviceUsername,
                                     void **userToken,
                                     VGAuthUserHandle **curUserHandle);
->>>>>>> a9668e03
 #endif // _WIN32
 
 #ifdef VMX86_DEVEL
