--- conflicted
+++ resolved
@@ -1,9 +1,5 @@
 ##########################################################
-<<<<<<< HEAD
-# Copyright (C) 2011-2017 VMware, Inc. All rights reserved.
-=======
 # Copyright (C) 2011-2018 VMware, Inc. All rights reserved.
->>>>>>> 2147df6a
 #
 # This program is free software; you can redistribute it and/or modify it
 # under the terms of the GNU Lesser General Public License as published
@@ -57,11 +53,7 @@
 
 listmapped.username = "Nome utente"
 
-<<<<<<< HEAD
-listoptions.username = "Utente il cui archivio certificati viene sottoposto a query"
-=======
 listoptions.username = "Utente il cui archivio certificati è oggetto di query"
->>>>>>> 2147df6a
 
 listoptions.verbose = "Operazione Verbose"
 
@@ -76,11 +68,7 @@
 removeoptions.file = "Nome file PEM"
 
 removeoptions.subject = "L'oggetto SAML"
-<<<<<<< HEAD
-removeoptions.username = "Utente a cui viene rimosso l'archivio certificati"
-=======
 removeoptions.username = "Utente da cui viene rimosso l'archivio certificati"
->>>>>>> 2147df6a
 
 removeoptions.verbose = "Operazione Verbose"
 
