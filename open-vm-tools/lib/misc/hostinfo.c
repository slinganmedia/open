/*********************************************************
 * Copyright (C) 1998-2019 VMware, Inc. All rights reserved.
 *
 * This program is free software; you can redistribute it and/or modify it
 * under the terms of the GNU Lesser General Public License as published
 * by the Free Software Foundation version 2.1 and no later version.
 *
 * This program is distributed in the hope that it will be useful, but
 * WITHOUT ANY WARRANTY; without even the implied warranty of MERCHANTABILITY
 * or FITNESS FOR A PARTICULAR PURPOSE.  See the Lesser GNU General Public
 * License for more details.
 *
 * You should have received a copy of the GNU Lesser General Public License
 * along with this program; if not, write to the Free Software Foundation, Inc.,
 * 51 Franklin St, Fifth Floor, Boston, MA  02110-1301 USA.
 *
 *********************************************************/

/*
 * hostinfo.c --
 *
 *    Platform-independent code that calls into hostinfo<OS>-specific
 *    code.
 */

#include "vmware.h"
#include <string.h>

#if defined(__i386__) || defined(__x86_64__)
#include "x86cpuid_asm.h"
#endif
#include "hostinfo.h"
#include "hostinfoInt.h"
#include "str.h"
#include "util.h"
#include "str.h"
#include "dynbuf.h"
#include "backdoor_def.h"

#define LOGLEVEL_MODULE hostinfo
#include "loglevel_user.h"

#define LGPFX "HOSTINFO:"


/*
 * HostinfoOSData caches its returned value.
 */

volatile Bool hostinfoCacheValid = FALSE;
char          hostinfoCachedOSName[MAX_OS_NAME_LEN];
char          hostinfoCachedOSFullName[MAX_OS_FULLNAME_LEN];
char          hostinfoCachedDetailedData[MAX_DETAILED_STRING_LEN];


#if defined(__i386__) || defined(__x86_64__)
/*
 *-----------------------------------------------------------------------------
 *
 * HostInfoGetCpuidStrSection --
 *
 *       Append a section (either low or high) of CPUID as a string in DynBuf.
 *       E.g.
 *          00000000:00000005756E65476C65746E49656E69-
 *          00000001:00000F4A000208000000649DBFEBFBFF-
 *       or
 *          80000000:80000008000000000000000000000000-
 *          80000001:00000000000000000000000120100000-
 *          80000008:00003024000000000000000000000000-
 *
 *       The returned eax of args[0] is used to determine the upper bound for
 *       the following input arguments. And the input args should be in
 *       ascending order.
 *
 * Results:
 *       None. The string will be appended in buf.
 *
 * Side effect:
 *       None
 *
 *-----------------------------------------------------------------------------
 */

static void
HostInfoGetCpuidStrSection(const uint32 args[],    // IN: input eax arguments
                           const size_t args_size, // IN: size of the argument array
                           DynBuf *buf)            // IN/OUT: result string in DynBuf
{
   static const char format[] = "%08X:%08X%08X%08X%08X-";
   CPUIDRegs reg;
   uint32 max_arg;
   char temp[64];
   int i;

   __GET_CPUID(args[0], &reg);
   max_arg = reg.eax;
   if (max_arg < args[0]) {
      Warning(LGPFX" No CPUID information available. Based = %08X.\n",
              args[0]);
      return;
   }
   DynBuf_Append(buf, temp,
                 Str_Sprintf(temp, sizeof temp, format, args[0], reg.eax,
                             reg.ebx, reg.ecx, reg.edx));

   for (i = 1; i < args_size && args[i] <= max_arg; i++) {
      ASSERT(args[i] > args[i - 1]); // Ascending order.
      __GET_CPUID(args[i], &reg);

      DynBuf_Append(buf, temp,
                    Str_Sprintf(temp, sizeof temp, format, args[i], reg.eax,
                                reg.ebx, reg.ecx, reg.edx));
   }
}


/*
 *-----------------------------------------------------------------------------
 *
 * Hostinfo_GetCpuidStr --
 *
 *       Get the basic and extended CPUID as a string. E.g.
 *          00000000:00000005756E65476C65746E49656E69-
 *          00000001:00000F4A000208000000649DBFEBFBFF-
 *          80000000:80000008000000000000000000000000-
 *          80000001:00000000000000000000000120100000-
 *          80000008:00003024000000000000000000000000
 *
 *       If the extended CPUID is not available, only returns the basic CPUID.
 *
 * Results:
 *       The CPUID string if the processor supports the CPUID instruction and
 *       this is a processor we recognize. It should never fail, since it
 *       would at least return leaf 0. Caller needs to free the returned string.
 *
 * Side effect:
 *       None
 *
 *-----------------------------------------------------------------------------
 */

char *
Hostinfo_GetCpuidStr(void)
{
   static const uint32 basic_args[] = {0x0, 0x1, 0xa};
   static const uint32 extended_args[] = {0x80000000, 0x80000001, 0x80000008};
   DynBuf buf;
   char *result;

   DynBuf_Init(&buf);

   HostInfoGetCpuidStrSection(basic_args, ARRAYSIZE(basic_args), &buf);
   HostInfoGetCpuidStrSection(extended_args, ARRAYSIZE(extended_args), &buf);

   // Trim buffer and set NULL character to replace last '-'.
   DynBuf_Trim(&buf);
   result = (char*)DynBuf_Get(&buf);
   ASSERT(result && result[0]); // We should at least get result from eax = 0x0.
   result[DynBuf_GetSize(&buf) - 1] = '\0';

   return DynBuf_Detach(&buf);
}
#endif // defined(__i386__) || defined(__x86_64__)


/*
 *-----------------------------------------------------------------------------
 *
 * Hostinfo_GetCpuid --
 *
 *       Get cpuid information for a CPU.  Which CPU the information is for
 *       depends on the OS scheduler. We are assuming that all CPUs in
 *       the system have identical numbers of cores and threads.
 *
 * Results:
 *       TRUE if the processor supports the cpuid instruction and this
 *       is a process we recognize, FALSE otherwise.
 *
 * Side effect:
 *       None
 *
 *-----------------------------------------------------------------------------
 */

Bool
Hostinfo_GetCpuid(HostinfoCpuIdInfo *info) // OUT
{
#if defined(__i386__) || defined(__x86_64__)
   CPUIDRegs regs = {0};

   /* Get basic and extended CPUID info. */

   __GET_CPUID(0, &regs);
   if (regs.eax == 0) {
      Warning(LGPFX" No CPUID information available.\n");
      return FALSE;
   }

   /* Calculate vendor information. */

   if (memcmp(&regs.ebx, CPUID_INTEL_VENDOR_STRING, 12) == 0) {
      info->vendor = CPUID_VENDOR_INTEL;
   } else if (memcmp(&regs.ebx, CPUID_AMD_VENDOR_STRING, 12) == 0) {
      info->vendor = CPUID_VENDOR_AMD;
<<<<<<< HEAD
   } else if (strcmp(cpuid.id0.name, CPUID_HYGON_VENDOR_STRING_FIXED) == 0) {
=======
   } else if (memcmp(&regs.ebx, CPUID_HYGON_VENDOR_STRING, 12) == 0) {
>>>>>>> 999b4e95
      info->vendor = CPUID_VENDOR_HYGON;
   } else {
      info->vendor = CPUID_VENDOR_UNKNOWN;
   }

   /* Pull out versioning and feature information. */

   __GET_CPUID(1, &regs);
   info->version = regs.eax;
   info->family = CPUID_GET(1, EAX, FAMILY, regs.eax);
   info->model = CPUID_GET(1, EAX, MODEL, regs.eax);
   info->stepping = CPUID_GET(1, EAX, STEPPING, regs.eax);
   info->type = CPUID_GET(1, EAX, TYPE, regs.eax);
   info->extfeatures = regs.ecx;
   info->features = regs.edx;

   return TRUE;
#else // defined(__i386__) || defined(__x86_64__)
   return FALSE;
#endif // defined(__i386__) || defined(__x86_64__)
}


/*
 *-----------------------------------------------------------------------------
 *
 * Hostinfo_GetOSName --
 *
 *      Query the operating system and build a string to identify it.
 *
 *      Examples:
 *         Windows: <OS NAME> <SERVICE PACK> (Build <BUILD_NUMBER>)
 *         example: Windows XP Professional Service Pack 2 (Build 2600)
 *
 *         Linux:   <OS NAME> <OS RELEASE> <SPECIFIC_DISTRO_INFO>
 *         example: Linux 2.4.18-3 Red Hat Linux release 7.3 (Valhalla)
 *
 *         Mac OS:  <OS NAME> <OS VERSION> (<BUILD VERSION>) <KERNEL NAME> <KERNEL RELEASE>
 *         example: Mac OS X 10.8.5 (12F45) Darwin 12.5.0
 *
 * Return value:
 *      NULL  Unable to obtain the OS name.
 *     !NULL  The OS name. The caller is responsible for freeing it.
 *
 * Side effects:
 *      Memory is allocated.
 *
 *-----------------------------------------------------------------------------
 */

char *
Hostinfo_GetOSName(void)
{
   char *name;
   Bool data = hostinfoCacheValid ? TRUE : HostinfoOSData();

   if (data) {
       name = Util_SafeStrdup(hostinfoCachedOSFullName);
   } else {
      name = NULL;
   }

   return name;
}


/*
 *-----------------------------------------------------------------------------
 *
 * Hostinfo_GetOSGuestString --
 *
 *      Query the operating system and build a string to identify it. The
 *      returned string is the same as you'd see in a VM's .vmx file.
 *
 * Return value:
 *      NULL  Unable to obtain the OS name.
 *     !NULL  The OS name. The caller is responsible for freeing it.
 *
 * Side effects:
 *      Memory is allocated.
 *
 *-----------------------------------------------------------------------------
 */

char *
Hostinfo_GetOSGuestString(void)
{
   char *name;
   Bool data = hostinfoCacheValid ? TRUE : HostinfoOSData();

   if (data) {
       name = Util_SafeStrdup(hostinfoCachedOSName);
   } else {
      name = NULL;
   }

   return name;
}


/*
 *-----------------------------------------------------------------------------
 *
 * Hostinfo_GetOSDetailedData --
 *
 *      Query the operating system and build a property list containing
 *      detailed information about the guest OS.
 *
 * Return value:
 *      NULL  Unable to obtain the detailed data.
 *     !NULL  The detailed data string. The caller must free it.
 *
 * Side effects:
 *      Memory is allocated.
 *
 *-----------------------------------------------------------------------------
 */

char *
Hostinfo_GetOSDetailedData(void)
{
   char *detailedData;
   Bool data = hostinfoCacheValid ? TRUE : HostinfoOSData();

   if (data) {
      detailedData = Util_SafeStrdup(hostinfoCachedDetailedData);
   } else {
      detailedData = NULL;
   }

   return detailedData;
}<|MERGE_RESOLUTION|>--- conflicted
+++ resolved
@@ -202,11 +202,7 @@
       info->vendor = CPUID_VENDOR_INTEL;
    } else if (memcmp(&regs.ebx, CPUID_AMD_VENDOR_STRING, 12) == 0) {
       info->vendor = CPUID_VENDOR_AMD;
-<<<<<<< HEAD
-   } else if (strcmp(cpuid.id0.name, CPUID_HYGON_VENDOR_STRING_FIXED) == 0) {
-=======
    } else if (memcmp(&regs.ebx, CPUID_HYGON_VENDOR_STRING, 12) == 0) {
->>>>>>> 999b4e95
       info->vendor = CPUID_VENDOR_HYGON;
    } else {
       info->vendor = CPUID_VENDOR_UNKNOWN;
