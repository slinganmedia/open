/*********************************************************
 * Copyright (C) 1998-2020 VMware, Inc. All rights reserved.
 *
 * This program is free software; you can redistribute it and/or modify it
 * under the terms of the GNU Lesser General Public License as published
 * by the Free Software Foundation version 2.1 and no later version.
 *
 * This program is distributed in the hope that it will be useful, but
 * WITHOUT ANY WARRANTY; without even the implied warranty of MERCHANTABILITY
 * or FITNESS FOR A PARTICULAR PURPOSE.  See the Lesser GNU General Public
 * License for more details.
 *
 * You should have received a copy of the GNU Lesser General Public License
 * along with this program; if not, write to the Free Software Foundation, Inc.,
 * 51 Franklin St, Fifth Floor, Boston, MA  02110-1301 USA.
 *
 *********************************************************/

#define _GNU_SOURCE
#include <stdio.h>
#include <stdlib.h>
#include <unistd.h>
#include <string.h>
#include <ctype.h>
#include <sys/utsname.h>
#include <netdb.h>
#include <fcntl.h>
#include <limits.h>
#include <errno.h>
#include <sys/file.h>
#include <sys/stat.h>
#include <sys/types.h>
#include <sys/wait.h>
#include <signal.h>
#include <sys/time.h>
#include <pwd.h>
#include <pthread.h>
#include <time.h>
#include <sys/resource.h>
#if defined(sun)
#include <sys/systeminfo.h>
#endif
#include <sys/socket.h>
#if defined(__FreeBSD__) || defined(__APPLE__)
# include <sys/sysctl.h>
#endif
#if !defined(__APPLE__)
#define TARGET_OS_IPHONE 0
#endif
#if defined(__APPLE__)
#include <assert.h>
#include <TargetConditionals.h>
#if !TARGET_OS_IPHONE
#include <CoreServices/CoreServices.h>
#endif
#include <mach-o/dyld.h>
#include <mach/mach_host.h>
#include <mach/mach_init.h>
#include <mach/mach_time.h>
#include <mach/vm_map.h>
#include <sys/mman.h>
#include <AvailabilityMacros.h>
#elif defined(__FreeBSD__)
#if !defined(RLIMIT_AS)
#  if defined(RLIMIT_VMEM)
#     define RLIMIT_AS RLIMIT_VMEM
#  else
#     define RLIMIT_AS RLIMIT_RSS
#  endif
#endif
#else
#if !defined(USING_AUTOCONF) || defined(HAVE_SYS_VFS_H)
#include <sys/vfs.h>
#endif
#if !defined(sun) && !defined __ANDROID__ && (!defined(USING_AUTOCONF) || (defined(HAVE_SYS_IO_H) && defined(HAVE_SYS_SYSINFO_H)))
#if defined(__i386__) || defined(__x86_64__) || defined(__arm__)
#include <sys/io.h>
#else
#define NO_IOPL
#endif
#include <sys/sysinfo.h>
#ifndef HAVE_SYSINFO
#define HAVE_SYSINFO 1
#endif
#endif
#endif

#if defined(__APPLE__) || defined(__FreeBSD__)
#include <paths.h>
#endif

#ifdef __linux__
#include <dlfcn.h>
#endif

#if !defined(_PATH_DEVNULL)
#define _PATH_DEVNULL "/dev/null"
#endif

#include "vmware.h"
#include "hostType.h"
#include "hostinfo.h"
#include "hostinfoInt.h"
#include "str.h"
#include "err.h"
#include "msg.h"
#include "log.h"
#include "posix.h"
#include "file.h"
#include "backdoor_def.h"
#include "util.h"
#include "vmstdio.h"
#include "su.h"
#include "vm_atomic.h"

#if defined(__i386__) || defined(__x86_64__)
#include "x86cpuid.h"
#endif

#include "unicode.h"
#include "guest_os.h"
#include "dynbuf.h"
#include "strutil.h"

#if defined(__APPLE__)
#include "utilMacos.h"
#include "rateconv.h"
#endif

#if defined(VMX86_SERVER) || defined(USERWORLD)
#include "uwvmkAPI.h"
#include "uwvmk.h"
#include "vmkSyscall.h"
#endif

#define LGPFX "HOSTINFO:"
#define MAX_LINE_LEN 128

#define SYSTEM_BITNESS_32 "i386"
#define SYSTEM_BITNESS_64_SUN "amd64"
#define SYSTEM_BITNESS_64_LINUX "x86_64"
#define SYSTEM_BITNESS_64_ARM_LINUX "aarch64"
#define SYSTEM_BITNESS_MAXLEN \
   MAX(sizeof SYSTEM_BITNESS_32, \
   MAX(sizeof SYSTEM_BITNESS_64_SUN, \
   MAX(sizeof SYSTEM_BITNESS_64_LINUX, \
       sizeof SYSTEM_BITNESS_64_ARM_LINUX)))

struct hostinfoOSVersion {
   int   hostinfoOSVersion[4];
   char *hostinfoOSVersionString;
};

static Atomic_Ptr hostinfoOSVersion;

#define DISTRO_BUF_SIZE 1024

#if !defined(__APPLE__) && !defined(VMX86_SERVER) && !defined(USERWORLD)
typedef struct {
   char *name;
   char *scanString;
} DistroNameScan;

static const DistroNameScan lsbFields[] = {
   { "DISTRIB_ID=",          "DISTRIB_ID=%s"          },
   { "DISTRIB_RELEASE=",     "DISTRIB_RELEASE=%s"     },
   { "DISTRIB_CODENAME=",    "DISTRIB_CODENAME=%s"    },
   { "DISTRIB_DESCRIPTION=", "DISTRIB_DESCRIPTION=%s" },
   { NULL,                   NULL                     },
};

static const DistroNameScan osReleaseFields[] = {
   { "PRETTY_NAME=",        "PRETTY_NAME=%s" },
   { "NAME=",               "NAME=%s"        },
   { "VERSION_ID=",         "VERSION_ID=%s"  },
   { "BUILD_ID=",           "BUILD_ID=%s"    },
   { NULL,                  NULL             },
};

typedef struct {
   char *name;
   char *filename;
} DistroInfo;

/*
 * This is the list of the location of the LSB standard distro identification
 * file for the distros known to the code in this file. The LSB standard is an
 * old standard, largely replaced by the superior os-release standard.
 *
 * If a distro *ALWAYS* supports the os-release standard (with or without an
 * LSB identifying file), there is no need to add anything to this list. For
 * distros that *ONLY* support the LSB standard, feel free to add an entry to
 * this table.
 *
 * KEEP SORTED! (sort -d)
 */

static const DistroInfo distroArray[] = {
   { "ALT",                "/etc/altlinux-release"      },
   { "Annvix",             "/etc/annvix-release"        },
   { "Arch",               "/etc/arch-release"          },
   { "Arklinux",           "/etc/arklinux-release"      },
   { "Asianux",            "/etc/asianux-release"       },
   { "Aurox",              "/etc/aurox-release"         },
   { "BlackCat",           "/etc/blackcat-release"      },
   { "Cobalt",             "/etc/cobalt-release"        },
   { "CentOS",             "/etc/centos-release"        },
   { "Conectiva",          "/etc/conectiva-release"     },
   { "Debian",             "/etc/debian_release"        },
   { "Debian",             "/etc/debian_version"        },
   { "Fedora Core",        "/etc/fedora-release"        },
   { "Gentoo",             "/etc/gentoo-release"        },
   { "Immunix",            "/etc/immunix-release"       },
   { "Knoppix",            "/etc/knoppix_version"       },
   { "Linux-From-Scratch", "/etc/lfs-release"           },
   { "Linux-PPC",          "/etc/linuxppc-release"      },
   { "Mandrake",           "/etc/mandrakelinux-release" },
   { "Mandrake",           "/etc/mandrake-release"      },
   { "Mandriva",           "/etc/mandriva-release"      },
   { "MkLinux",            "/etc/mklinux-release"       },
   { "Novell",             "/etc/nld-release"           },
   { "OracleLinux",        "/etc/oracle-release"        },
   { "Photon",             "/etc/lsb-release"           },
   { "PLD",                "/etc/pld-release"           },
   { "RedHat",             "/etc/redhat-release"        },
   { "RedHat",             "/etc/redhat_version"        },
   { "Slackware",          "/etc/slackware-release"     },
   { "Slackware",          "/etc/slackware-version"     },
   { "SMEServer",          "/etc/e-smith-release"       },
   { "Solaris",            "/etc/release"               },
   { "Sun",                "/etc/sun-release"           },
   { "SuSE",               "/etc/novell-release"        },
   { "SuSE",               "/etc/sles-release"          },
   { "SuSE",               "/etc/SuSE-release"          },
   { "Tiny Sofa",          "/etc/tinysofa-release"      },
   { "TurboLinux",         "/etc/turbolinux-release"    },
   { "Ubuntu",             "/etc/lsb-release"           },
   { "UltraPenguin",       "/etc/ultrapenguin-release"  },
   { "UnitedLinux",        "/etc/UnitedLinux-release"   },
   { "VALinux",            "/etc/va-release"            },
   { "Yellow Dog",         "/etc/yellowdog-release"     },
   { NULL,                 NULL                         },
};
#endif

/* Must be sorted. Keep in the same ordering as DetailedDataFieldType */
DetailedDataField detailedDataFields[] = {
   { "bitness",       "" },  // "32" or "64"
   { "buildNumber",   "" },  // Present for MacOS and some Linux distros.
   { "distroName",    "" },  // Defaults to uname -s
   { "distroVersion", "" },  // Present for MacOS. Read from distro files for Linux.
   { "familyName",    "" },  // Defaults to uname -s
   { "kernelVersion", "" },  // Defaults to uname -r
   { "prettyName",    "" },  // Present for MacOS. Read from distro files for Linux.
   { NULL,            "" },  // MUST BE LAST
};

#if defined __ANDROID__ || defined __aarch64__
/*
 * Android and arm64 do not support iopl().
 */
#define NO_IOPL
#endif

#if defined __ANDROID__
/*
 * Android doesn't support getloadavg().
 */
#define NO_GETLOADAVG
#endif


/*
 *----------------------------------------------------------------------
 *
 * HostinfoOSVersionInit --
 *
 *      Compute the OS version information
 *
 * Results:
 *      None.
 *
 * Side effects:
 *      hostinfoOS* variables are filled in.
 *
 *----------------------------------------------------------------------
 */

static void
HostinfoOSVersionInit(void)
{
   struct hostinfoOSVersion *version;
   struct utsname u;
   char *extra;
   char *p;

   if (Atomic_ReadPtr(&hostinfoOSVersion)) {
      return;
   }

   if (uname(&u) == -1) {
      Warning("%s: unable to get host OS version (uname): %s\n",
	      __FUNCTION__, Err_Errno2String(errno));
      NOT_IMPLEMENTED();
   }

   version = Util_SafeCalloc(1, sizeof *version);
   version->hostinfoOSVersionString = Util_SafeStrndup(u.release,
                                                       sizeof u.release);

   ASSERT(ARRAYSIZE(version->hostinfoOSVersion) >= 4);

   /*
    * The first three numbers are separated by '.', if there is
    * a fourth number, it's probably separated by '.' or '-',
    * but it could be preceded by anything.
    */

   extra = Util_SafeCalloc(1, sizeof u.release);
   if (sscanf(u.release, "%d.%d.%d%s",
	      &version->hostinfoOSVersion[0], &version->hostinfoOSVersion[1],
	      &version->hostinfoOSVersion[2], extra) < 1) {
      Warning("%s: unable to parse host OS version string: %s\n",
              __FUNCTION__, u.release);
      NOT_IMPLEMENTED();
   }

   /*
    * If there is a 4th number, use it, otherwise use 0.
    * Explicitly skip over any non-digits, including '-'
    */

   p = extra;
   while (*p && !isdigit(*p)) {
      p++;
   }
   sscanf(p, "%d", &version->hostinfoOSVersion[3]);
   free(extra);

   if (Atomic_ReadIfEqualWritePtr(&hostinfoOSVersion, NULL, version)) {
      free(version->hostinfoOSVersionString);
      free(version);
   }
}


/*
 *----------------------------------------------------------------------
 *
 * Hostinfo_OSVersionString --
 *
 *	Returns the host version information as returned in the
 *      release field of uname(2)
 *
 * Results:
 *	const char * - pointer to static buffer containing the release
 *
 * Side effects:
 *	None
 *
 *----------------------------------------------------------------------
 */

const char *
Hostinfo_OSVersionString(void)
{
   struct hostinfoOSVersion *version;

   HostinfoOSVersionInit();

   version = Atomic_ReadPtr(&hostinfoOSVersion);

   return version->hostinfoOSVersionString;
}


/*
 *----------------------------------------------------------------------
 *
 * Hostinfo_OSVersion --
 *
 *      Host OS release info.
 *
 * Results:
 *      The i-th component of a dotted release string.
 *	0 if i is greater than the number of components we support.
 *
 * Side effects:
 *      None.
 *
 *----------------------------------------------------------------------
 */

int
Hostinfo_OSVersion(unsigned int i)  // IN:
{
   struct hostinfoOSVersion *version;

   HostinfoOSVersionInit();

   version = Atomic_ReadPtr(&hostinfoOSVersion);

   return (i < ARRAYSIZE(version->hostinfoOSVersion)) ?
           version->hostinfoOSVersion[i] : 0;
}


/*
 *----------------------------------------------------------------------
 *
 * Hostinfo_GetTimeOfDay --
 *
 *      Return the current time of day according to the host.  We want
 *      UTC time (seconds since Jan 1, 1970).
 *
 * Results:
 *      Time of day in microseconds.
 *
 * Side effects:
 *      None.
 *
 *----------------------------------------------------------------------
 */

void
Hostinfo_GetTimeOfDay(VmTimeType *time)  // OUT:
{
   struct timeval tv;

   gettimeofday(&tv, NULL);

   *time = ((int64)tv.tv_sec * 1000000) + tv.tv_usec;
}


/*
 *----------------------------------------------------------------------------
 *
 * Hostinfo_GetSystemBitness --
 *
 *      Determines the operating system's bitness.
 *
 * Return value:
 *      32 or 64 on success.
 *      -1 on failure. Check errno for more details of error.
 *
 * Side effects:
 *      None.
 *
 *----------------------------------------------------------------------------
 */

int
Hostinfo_GetSystemBitness(void)
{
#if defined __linux__
   struct utsname u;

   if (uname(&u) < 0) {
      return -1;
   }

   if (strstr(u.machine, SYSTEM_BITNESS_64_LINUX) ||
       strstr(u.machine, SYSTEM_BITNESS_64_ARM_LINUX)) {
      return 64;
   } else {
      return 32;
   }
#else
   char buf[SYSTEM_BITNESS_MAXLEN] = { '\0', };
#   if defined __FreeBSD__ || defined __APPLE__
   static int mib[2] = { CTL_HW, HW_MACHINE, };
   size_t len = sizeof buf;

   if (sysctl(mib, ARRAYSIZE(mib), buf, &len, NULL, 0) == -1) {
      return -1;
   }
#   elif defined sun
#      if !defined SOL10
   /*
    * XXX: This is bad.  We define SI_ARCHITECTURE_K to what it is on Solaris
    * 10 so that we can use a single guestd build for Solaris 9 and 10. In the
    * future we should have the Solaris 9 build just return 32 -- since it did
    * not support 64-bit x86 -- and let the Solaris 10 headers define
    * SI_ARCHITECTURE_K, then have the installer symlink to the correct binary.
    * For now, though, we'll share a single build for both versions.
    */
#         define SI_ARCHITECTURE_K  518
#      endif

   if (sysinfo(SI_ARCHITECTURE_K, buf, sizeof buf) < 0) {
      return -1;
   }
#   endif

   if (strcmp(buf, SYSTEM_BITNESS_32) == 0) {
      return 32;
   } else if (strcmp(buf, SYSTEM_BITNESS_64_SUN) == 0 ||
              strcmp(buf, SYSTEM_BITNESS_64_LINUX) == 0) {
      return 64;
   }

   return -1;
#endif
}


/*
 *-----------------------------------------------------------------------------
 *
 * HostinfoPostData --
 *
 *      Post the OS name data to their cached values.
 *
 * Return value:
 *      None
 *
 * Side effects:
 *      None
 *
 *-----------------------------------------------------------------------------
 */

static void
HostinfoPostData(const char *osName,  // IN:
                 char *osNameFull)    // IN:
{
   unsigned int lastCharPos;
   static Atomic_uint32 mutex = {0};

   /*
    * Before returning, truncate the newline character at the end of the full
    * name.
    */

   lastCharPos = strlen(osNameFull) - 1;
   if (osNameFull[lastCharPos] == '\n') {
      osNameFull[lastCharPos] = '\0';
   }

   /*
    * Serialize access. Collisions should be rare - plus the value will get
    * cached and this won't get called anymore.
    */

   while (Atomic_ReadWrite(&mutex, 1)); // Spinlock.

   if (!hostinfoCacheValid) {
      Str_Strcpy(hostinfoCachedOSName, osName, sizeof hostinfoCachedOSName);
      Str_Strcpy(hostinfoCachedOSFullName, osNameFull,
                 sizeof hostinfoCachedOSFullName);
      hostinfoCacheValid = TRUE;
   }

   Atomic_Write(&mutex, 0);  // unlock
}


/*
 *-----------------------------------------------------------------------------
 *
 * HostinfoOSDetailedData --
 *
 *    Builds, escapes, and stores the detailed data into the cache.
 *
 * Return value:
 *      TRUE   Success
 *      FALSE  Failure
 *
 * Side effects:
 *      Cache values are set when returning TRUE
 *
 *-----------------------------------------------------------------------------
 */

static void
HostinfoOSDetailedData(void)
{
   DetailedDataField *field;
   Bool first = TRUE;

   /* Clear the string cache */
   memset(hostinfoCachedDetailedData, '\0',
          sizeof hostinfoCachedDetailedData);

   for (field = detailedDataFields; field->name != NULL; field++) {
      if (field->value[0] != '\0') {
         /* Account for the escape and NUL char */
         int len;
         const char *c;
         char escapedString[2 * MAX_DETAILED_FIELD_LEN + 1];
         char fieldString[MAX_DETAILED_FIELD_LEN];
         int32 i = 0;

         /* Add delimiter between properties - after the first one */
         if (!first) {
            Str_Strcat(hostinfoCachedDetailedData,
                       DETAILED_DATA_DELIMITER,
                       sizeof hostinfoCachedDetailedData);
         }

         /* Escape single quotes and back slashes in the value. */
         for (c = field->value; *c != '\0'; c++) {
            if (*c == '\'' || *c == '\\') {
               escapedString[i++] = '\\';
            }

            escapedString[i++] = *c;
         }

         escapedString[i] = '\0';

         /* No trailing spaces */
         while (--i >= 0 && isspace(escapedString[i])) {
            escapedString[i] = '\0';
         }

         len = Str_Snprintf(fieldString, sizeof fieldString, "%s='%s'",
                            field->name, escapedString);
         if (len == -1) {
            Warning("%s: Error: detailed data field too large\n",
                    __FUNCTION__);
            memset(hostinfoCachedDetailedData, '\0',
                   sizeof hostinfoCachedDetailedData);
            return;
         }

         Str_Strcat(hostinfoCachedDetailedData, fieldString,
                    sizeof hostinfoCachedDetailedData);

         first = FALSE;
      }
   }
}


#if defined(__APPLE__) // MacOS
/*
 *-----------------------------------------------------------------------------
 *
 * HostinfoMacOS --
 *
 *      Determine the specifics concerning MacOS.
 *
 * Return value:
 *      Returns TRUE on success and FALSE on failure.
 *
 * Side effects:
 *      Cache values are set when returning TRUE.
 *
 *-----------------------------------------------------------------------------
 */

static Bool
HostinfoMacOS(struct utsname *buf)  // IN:
{
   int len;
   unsigned int i;
   char *productName;
   char *productVersion;
   char *productBuildVersion;
   char osName[MAX_OS_NAME_LEN];
   char osNameFull[MAX_OS_FULLNAME_LEN];
   Bool haveVersion = FALSE;
   static char const *versionPlists[] = {
      "/System/Library/CoreServices/ServerVersion.plist",
      "/System/Library/CoreServices/SystemVersion.plist"
   };

   /*
    * Read the version info from ServerVersion.plist or SystemVersion.plist.
    * Mac OS Server (10.6 and earlier) has both files, and the product name in
    * ServerVersion.plist is "Mac OS X Server". Client versions of Mac OS only
    * have SystemVersion.plist with the name "Mac OS X".
    *
    * This is better than executing system_profiler or sw_vers, or using the
    * deprecated Gestalt() function (which only gets version numbers).
    * All of those methods just read the same plist files anyway.
    */

   for (i = 0; !haveVersion && i < ARRAYSIZE(versionPlists); i++) {
      CFDictionaryRef versionDict =
         UtilMacos_CreateCFDictionaryWithContentsOfFile(versionPlists[i]);
      if (versionDict != NULL) {
         haveVersion = UtilMacos_ReadSystemVersion(versionDict,
                                                   &productName,
                                                   &productVersion,
                                                   &productBuildVersion);
         CFRelease(versionDict);
      }
   }

   Str_Strcpy(detailedDataFields[DISTRO_NAME].value, productName,
              sizeof detailedDataFields[DISTRO_NAME].value);
   Str_Strcpy(detailedDataFields[DISTRO_VERSION].value, productVersion,
              sizeof detailedDataFields[DISTRO_VERSION].value);
   Str_Strcpy(detailedDataFields[BUILD_NUMBER].value, productBuildVersion,
              sizeof detailedDataFields[BUILD_NUMBER].value);

   if (haveVersion) {
      len = Str_Snprintf(osNameFull, sizeof osNameFull,
                         "%s %s (%s) %s %s", productName, productVersion,
                         productBuildVersion, buf->sysname, buf->release);

      free(productName);
      free(productVersion);
      free(productBuildVersion);
   } else {
      Log("%s: Failed to read system version plist.\n", __FUNCTION__);

      len = Str_Snprintf(osNameFull, sizeof osNameFull, "%s %s", buf->sysname,
                         buf->release);
   }

   if (len != -1) {
      if (Hostinfo_GetSystemBitness() == 64) {
         len = Str_Snprintf(osName, sizeof osName, "%s%d%s", STR_OS_MACOS,
                            Hostinfo_OSVersion(0), STR_OS_64BIT_SUFFIX);
      } else {
         len = Str_Snprintf(osName, sizeof osName, "%s%d", STR_OS_MACOS,
                            Hostinfo_OSVersion(0));
      }
   }

   if (len == -1) {
      Warning("%s: Error: buffer too small\n", __FUNCTION__);
   } else {
      HostinfoPostData(osName, osNameFull);
   }

   return (len != -1);
}
#endif


#if defined(VMX86_SERVER) || defined(USERWORLD)  // ESXi
/*
 *-----------------------------------------------------------------------------
 *
 * HostinfoESX --
 *
 *      Determine the specifics concerning ESXi.
 *
 * Return value:
 *      TRUE   Success
 *      FALSE  Failure
 *
 * Side effects:
 *      Cache values are set when returning TRUE.
 *
 *-----------------------------------------------------------------------------
 */

static Bool
HostinfoESX(struct utsname *buf)  // IN:
{
   int len;
   uint32 major;
   uint32 minor;
   char osName[MAX_OS_NAME_LEN];
   char osNameFull[MAX_OS_FULLNAME_LEN];

   if (sscanf(buf->release, "%u.%u", &major, &minor) != 2) {
      if (sscanf(buf->release, "%u", &major) != 1) {
         major = 0;
      }

      minor = 0;
   }

   switch (major) {
   case 0:
   case 1:
   case 2:
   case 3:
   case 4:
      Str_Strcpy(osName, STR_OS_VMKERNEL, sizeof osName);
      break;

   case 5:
      Str_Strcpy(osName, STR_OS_VMKERNEL "5", sizeof osName);
      break;

   case 6:
      if (minor < 5) {
         Str_Strcpy(osName, STR_OS_VMKERNEL "6", sizeof osName);
      } else {
         Str_Strcpy(osName, STR_OS_VMKERNEL "65", sizeof osName);
      }
      break;

   case 7:
   default:
      /*
       * New osName are created IFF the VMX/monitor requires them (rare),
       * not (simply) with every ESXi release.
       */

      Str_Strcpy(osName, STR_OS_VMKERNEL "7", sizeof osName);
      break;
   }

   len = Str_Snprintf(osNameFull, sizeof osNameFull, "VMware ESXi %s",
                      buf->release);

   if (len == -1) {
      Warning("%s: Error: buffer too small\n", __FUNCTION__);
   } else {
      HostinfoPostData(osName, osNameFull);
   }

   return (len != -1);
}
#endif


#if !defined(__APPLE__) && !defined(VMX86_SERVER) && !defined(USERWORLD)

typedef struct ShortNameSet {
   const char   *pattern;
   const char   *shortName;
   Bool        (*setFunc)(const struct ShortNameSet *entry, // IN:
                          int version,                      // IN:
                          const char *distroLower,          // IN:
                          char *distroShort,                // OUT:
                          int distroShortSize);             // IN:
} ShortNameSet;


/*
 *-----------------------------------------------------------------------------
 *
 * HostinfoSearchShortNames --
 *
 *      Search a generic ShortNameSet table.
 *      If a match is found execute the entry's setFunc and
 *      return the result.
 *
 * Return value:
<<<<<<< HEAD
 *      The default value of the "short name", upon entry to this routine, is
 *      the officially supported identification for a generic Linux
 *      (otherLinux).
 *
 *      If the distro is officially supported (by VMware)- it's recognized
 *      the code of this routine - the "short name" will be overwritten with
 *      the officially supported "short name" of the distro. Only VMware adds
 *      distros and related codes to this routine.
 *
 *      An unsupported "short name" will be ignored by the rest of the
 *      software stack.
 *
 *      If the short name is not one of the officially support ones, the
 *      default value will be left in place.
 *
 *      The "long name" and detailed data will fully identify what Linux
 *      is actually present.
=======
 *      TRUE    success; a match was found
 *      FALSE   failure; no match was found
>>>>>>> 8acaae0c
 *
 * Side effects:
 *      None
 *
 *-----------------------------------------------------------------------------
 */

static Bool
HostinfoSearchShortNames(const ShortNameSet *array, // IN:
                         int  version,              // IN:
                         const char *distroLower,   // IN:
                         char *distroShort,         // OUT:
                         int distroShortSize)       // IN:
{
   const ShortNameSet *p = array;

   ASSERT(p != NULL);

   while (p->pattern != NULL) {
      ASSERT(p->setFunc != NULL);

      if (strstr(distroLower, p->pattern) != NULL) {
         return (*p->setFunc)(p, version, distroLower, distroShort,
                              distroShortSize);
      }

      p++;
   }

   return FALSE;
}


/*
 *-----------------------------------------------------------------------------
 *
 * HostinfoGenericSetShortName --
 *
 *      Set the short name using the short name entry in the specified table
 *      entry.
 *
 * Return value:
 *      TRUE    success
 *
 * Side effects:
 *      None
 *
 *-----------------------------------------------------------------------------
 */

static Bool
HostinfoGenericSetShortName(const ShortNameSet *entry, // IN:
                            int version,               // IN:
                            const char *distroLower,   // IN:
                            char *distroShort,         // OUT:
                            int distroShortSize)       // IN:
{
   ASSERT(entry != NULL);
   ASSERT(entry->shortName != NULL);

   Str_Strcpy(distroShort, entry->shortName, distroShortSize);

   return TRUE;
}


/*
 *-----------------------------------------------------------------------------
 *
 * HostinfoSetAmazonShortName --
 *
 *      Set the short name for the Amazon distro.
 *
 * Return value:
 *      TRUE    success
 *
 * Side effects:
 *      None
 *
 *-----------------------------------------------------------------------------
 */

static Bool
HostinfoSetAmazonShortName(const ShortNameSet *entry, // IN: Unused
                           int version,               // IN:
                           const char *distroLower,   // IN: Unused
                           char *distroShort,         // OUT:
                           int distroShortSize)       // IN:
{
   if (version < 2) {
      version = 2;
   }

   Str_Sprintf(distroShort, distroShortSize, "%s%d", STR_OS_AMAZON_LINUX,
               version);

   return TRUE;
}


/*
 *-----------------------------------------------------------------------------
 *
 * HostinfoSetAsianuxShortName --
 *
 *      Set short name for the Asianux distro.
 *
 * Return value:
 *      TRUE    success
 *
 * Side effects:
 *      None
 *
 *-----------------------------------------------------------------------------
 */

static Bool
HostinfoSetAsianuxShortName(const ShortNameSet *entry, // IN: Unused
                            int version,               // IN:
                            const char *distroLower,   // IN: Unused
                            char *distroShort,         // OUT:
                            int distroShortSize)       // IN:
{
   if (version < 3) {
      Str_Strcpy(distroShort, STR_OS_ASIANUX, distroShortSize);
   } else {
      Str_Sprintf(distroShort, distroShortSize, "%s%d", STR_OS_ASIANUX,
                  version);
   }

   return TRUE;
}


/*
 *-----------------------------------------------------------------------------
 *
 * HostinfoSetCentosShortName --
 *
 *      Set the short name for the CentOS distro.
 *
 * Return value:
 *      TRUE    success
 *
 * Side effects:
 *      None
 *
 *-----------------------------------------------------------------------------
 */

static Bool
HostinfoSetCentosShortName(const ShortNameSet *entry, // IN: Unused
                           int version,               // IN:
                           const char *distroLower,   // IN: Unused
                           char *distroShort,         // OUT:
                           int distroShortSize)       // IN:
{
   if (version < 6) {
      Str_Strcpy(distroShort, STR_OS_CENTOS, distroShortSize);
   } else {
      Str_Sprintf(distroShort, distroShortSize, "%s%d", STR_OS_CENTOS,
                  version);
   }

   return TRUE;
}


/*
 *-----------------------------------------------------------------------------
 *
 * HostinfoSetDebianShortName --
 *
 *      Set the short name for the Debian distro.
 *
 * Return value:
 *      TRUE    success
 *
 * Side effects:
 *      None
 *
 *-----------------------------------------------------------------------------
 */

static Bool
HostinfoSetDebianShortName(const ShortNameSet *entry, // IN: Unused
                           int version,               // IN:
                           const char *distroLower,   // IN: Unused
                           char *distroShort,         // OUT:
                           int distroShortSize)       // IN:
{
   if (version <= 4) {
      Str_Strcpy(distroShort, STR_OS_DEBIAN "4", distroShortSize);
   } else {
      Str_Sprintf(distroShort, distroShortSize, "%s%d", STR_OS_DEBIAN,
                  version);
   }

   return TRUE;
}


/*
 *-----------------------------------------------------------------------------
 *
 * HostinfoSetOracleShortName --
 *
 *      Set the short name for the Oracle distro.
 *
 * Return value:
 *      TRUE    success
 *
 * Side effects:
 *      None
 *
 *-----------------------------------------------------------------------------
 */

static Bool
HostinfoSetOracleShortName(const ShortNameSet *entry, // IN: Unused
                           int version,               // IN:
                           const char *distroLower,   // IN: Unused
                           char *distroShort,         // OUT:
                           int distroShortSize)       // IN:
{
   /*
    * [root@localhost ~]# lsb_release -sd
    * "Enterprise Linux Enterprise Linux Server release 5.4 (Carthage)"
    *
    * Not sure why they didn't brand their releases as "Oracle Enterprise
    * Linux". Oh well. It's fixed in 6.0, though.
    */

   if (version == 0) {
      Str_Strcpy(distroShort, STR_OS_ORACLE, distroShortSize);
   } else {
      Str_Sprintf(distroShort, distroShortSize, "%s%d", STR_OS_ORACLE,
                  version);
   }

   return TRUE;
}


/*
 *-----------------------------------------------------------------------------
 *
 * HostinfoSetRedHatShortName --
 *
 *      Set short name of the RedHat distro.
 *
 * Return value:
 *      TRUE    success
 *
 * Side effects:
 *      None
 *
 *-----------------------------------------------------------------------------
 */

static Bool
HostinfoSetRedHatShortName(const ShortNameSet *entry, // IN: Unused
                           int version,               // IN:
                           const char *distroLower,   // IN:
                           char *distroShort,         // OUT:
                           int distroShortSize)       // IN:
{
   if (strstr(distroLower, "enterprise") == NULL) {
      Str_Strcpy(distroShort, STR_OS_RED_HAT, distroShortSize);
   } else {
      if (version == 0) {
         Str_Strcpy(distroShort, STR_OS_RED_HAT_EN, distroShortSize);
      } else {
         Str_Sprintf(distroShort, distroShortSize, "%s%d",
                     STR_OS_RED_HAT_EN, version);
      }
   }

   return TRUE;
}


/*
 *      Short name subarray for the SUSE Enterprise distro.
 *
 *      Keep in sorted order (sort -d)!
 */

#define SUSE_SAP_LINUX "server for sap applications 12"

static const ShortNameSet suseEnterpriseShortNameArray[] = {
   {"desktop 10",    STR_OS_SLES "10",  HostinfoGenericSetShortName},
   {"desktop 11",    STR_OS_SLES "11",  HostinfoGenericSetShortName},
   {"desktop 12",    STR_OS_SLES "12",  HostinfoGenericSetShortName},
   {"desktop 15",    STR_OS_SLES "15",  HostinfoGenericSetShortName},
   {"desktop 16",    STR_OS_SLES "16",  HostinfoGenericSetShortName},
   {"server 10",     STR_OS_SLES "10",  HostinfoGenericSetShortName},
   {"server 11",     STR_OS_SLES "11",  HostinfoGenericSetShortName},
   {"server 12",     STR_OS_SLES "12",  HostinfoGenericSetShortName},
   {"server 15",     STR_OS_SLES "15",  HostinfoGenericSetShortName},
   {"server 16",     STR_OS_SLES "16",  HostinfoGenericSetShortName},
   {SUSE_SAP_LINUX,  STR_OS_SLES "12",  HostinfoGenericSetShortName},
   {NULL,            NULL,              NULL} // MUST BE LAST
};


/*
 *      Short name array for the SUSE distro.
 *
 *      Keep in sorted order (sort -d)!
 */

static const ShortNameSet suseShortNameArray[] = {
   {"sun",           STR_OS_SUN_DESK,  HostinfoGenericSetShortName},
   {"novell",        STR_OS_NOVELL,    HostinfoGenericSetShortName},
   {NULL,            NULL,             NULL} // MUST BE LAST
};


/*
 *-----------------------------------------------------------------------------
 *
 * HostinfoSetSuseShortName --
 *
 *      Set the short name for the SUSE distros.
 *
 * Return value:
 *      TRUE    success
 *      FALSE   failure
 *
 * Side effects:
 *      None
 *
 *-----------------------------------------------------------------------------
 */

static Bool
HostinfoSetSuseShortName(const ShortNameSet *entry, // IN:
                         int version,               // IN:
                         const char *distroLower,   // IN:
                         char *distroShort,         // OUT:
                         int distroShortSize)       // IN:
{
   Bool found;

   ASSERT(entry != NULL);

   if (strstr(distroLower, "enterprise") == NULL) {
      found = HostinfoSearchShortNames(suseShortNameArray, version,
                                       distroLower, distroShort,
                                       distroShortSize);
      if (!found) {
         Str_Strcpy(distroShort, STR_OS_SUSE, distroShortSize);
      }
   } else {
      found = HostinfoSearchShortNames(suseEnterpriseShortNameArray, version,
                                       distroLower, distroShort,
                                       distroShortSize);
      if (!found) {
         Str_Strcpy(distroShort, STR_OS_SLES, distroShortSize);
      }
   }

   return TRUE;
}


/*
 * Table mapping from distro name to the offically recognized shortname.
 *
 * Only distros that are officially supported by VMware are present in
 * this table. If you're not VMware, do not add anything to this table.
 *
 * A short name that is not officially supported by VMware will be ignored
 * by the rest of the software stack.
 *
 * Some distros do not have a simple substitution and special logic is
 * necessary to handle distros that do not have simple substitutions.
 *
 * Some of the special logic - functions - use a subtable.
 * If you're not VMware, do not add anything to those tables either.
 */

static const ShortNameSet shortNameArray[] = {
/* Long distro name     Short distro name          Short name set function */
{"amazon",              NULL,                      HostinfoSetAmazonShortName},
{"annvix",              STR_OS_ANNVIX,             HostinfoGenericSetShortName},
{"arch",                STR_OS_ARCH,               HostinfoGenericSetShortName},
{"arklinux",            STR_OS_ARKLINUX,           HostinfoGenericSetShortName},
{"asianux",             NULL,                      HostinfoSetAsianuxShortName},
{"aurox",               STR_OS_AUROX,              HostinfoGenericSetShortName},
{"black cat",           STR_OS_BLACKCAT,           HostinfoGenericSetShortName},
{"centos",              NULL,                      HostinfoSetCentosShortName},
{"cobalt",              STR_OS_COBALT,             HostinfoGenericSetShortName},
{"conectiva",           STR_OS_CONECTIVA,          HostinfoGenericSetShortName},
{"debian",              NULL,                      HostinfoSetDebianShortName},
{"red hat",             NULL,                      HostinfoSetRedHatShortName},
/* Red Hat must come before the Enterprise Linux entry */
{"enterprise linux",    NULL,                      HostinfoSetOracleShortName},
{"fedora",              STR_OS_FEDORA,             HostinfoGenericSetShortName},
{"gentoo",              STR_OS_GENTOO,             HostinfoGenericSetShortName},
{"immunix",             STR_OS_IMMUNIX,            HostinfoGenericSetShortName},
{"linux-from-scratch",  STR_OS_LINUX_FROM_SCRATCH, HostinfoGenericSetShortName},
{"linux-ppc",           STR_OS_LINUX_PPC,          HostinfoGenericSetShortName},
{"mandrake",            STR_OS_MANDRAKE,           HostinfoGenericSetShortName},
{"mandriva",            STR_OS_MANDRIVA,           HostinfoGenericSetShortName},
{"mklinux",             STR_OS_MKLINUX,            HostinfoGenericSetShortName},
{"opensuse",            STR_OS_OPENSUSE,           HostinfoGenericSetShortName},
{"oracle",              NULL,                      HostinfoSetOracleShortName},
{"pld",                 STR_OS_PLD,                HostinfoGenericSetShortName},
{"slackware",           STR_OS_SLACKWARE,          HostinfoGenericSetShortName},
{"sme server",          STR_OS_SMESERVER,          HostinfoGenericSetShortName},
{"suse",                NULL,                      HostinfoSetSuseShortName},
{"tiny sofa",           STR_OS_TINYSOFA,           HostinfoGenericSetShortName},
{"turbolinux",          STR_OS_TURBO,              HostinfoGenericSetShortName},
{"ubuntu",              STR_OS_UBUNTU,             HostinfoGenericSetShortName},
{"ultra penguin",       STR_OS_ULTRAPENGUIN,       HostinfoGenericSetShortName},
{"united linux",        STR_OS_UNITEDLINUX,        HostinfoGenericSetShortName},
{"va linux",            STR_OS_VALINUX,            HostinfoGenericSetShortName},
{"vmware photon",       STR_OS_PHOTON,             HostinfoGenericSetShortName},
{"yellow dog",          STR_OS_YELLOW_DOG,         HostinfoGenericSetShortName},
{NULL,                  NULL,                      NULL} // MUST BE LAST
};


/*
 *-----------------------------------------------------------------------------
 *
 * HostinfoGetOSShortName --
 *
 *      Returns distro information based in .vmx format (distroShort).
 *
 * Return value:
 *
 *      True - we found the Short Name and copied it to distroShort
 *      False - we did not find the short name for the specified versionStr
 *
 * Side effects:
 *      None
 *
 *-----------------------------------------------------------------------------
 */

static Bool
HostinfoGetOSShortName(const char *distro,     // IN: full distro name
                       const char *versionStr, // IN/OPT: distro version
                       char *distroShort,      // OUT: short distro name
                       int distroShortSize)    // IN: size of short distro name
{
   uint32 version;
   Bool found;
   char *distroLower;

   ASSERT(distro != NULL);
   ASSERT(distroShort != NULL);

   /* Come up with a distro version */

   if (versionStr == NULL) {
      const char *p = distro;

      /* The first digit in the distro string is the version */
      while (*p != '\0') {
         if (isdigit(*p)) {
            versionStr = p;
            break;
         }

         p++;
      }
   }

   if (versionStr == NULL) {
      version = 0;
   } else {
      if (sscanf(versionStr, "%u", &version) != 1) {
         version = 0;
      }
   }

   /* Normalize the distro string */
   distroLower = Str_ToLower(Util_SafeStrdup(distro));

   /* Search distroLower for a match */
   found = HostinfoSearchShortNames(shortNameArray, version, distroLower,
                                    distroShort, distroShortSize);

   free(distroLower);

   return found;
}


/*
 *-----------------------------------------------------------------------------
 *
 * HostinfoReadDistroFile --
 *
 *      Attempt to open and read the specified distro identification file.
 *      If the file has data and can be read, attempt to identify the distro.
 *
 *      os-release rules require strict compliance. No data unless things
 *      are perfect. For the LSB, we will return the contents of the file
 *      even if things aren't strictly compliant.
 *
 * Return value:
 *     !NULL  Success. A pointer to an dynamically allocated array of pointers
 *                     to dynamically allocated strings, one for each field
 *                     corresponding to the values argument plus one which
 *                     contains a concatenation of all discovered data.
 *      NULL  Failure.
 *
 * Side effects:
 *      None
 *
 *-----------------------------------------------------------------------------
 */

static char **
HostinfoReadDistroFile(Bool osReleaseRules,           // IN: osRelease rules
                       const char *filename,          // IN: distro file
                       const DistroNameScan *values)  // IN: search strings
{
   int i;
   DynBuf b;
   int bufSize;
   struct stat st;
   int fd = -1;
   uint32 nArgs = 0;
   Bool success = FALSE;
   char **result = NULL;
   char *distroOrig = NULL;

   /* It's OK for the file to not exist, don't warn for this.  */
   if ((fd = Posix_Open(filename, O_RDONLY)) == -1) {
      return FALSE;
   }

   DynBuf_Init(&b);

   if (fstat(fd, &st)) {
      Warning("%s: could not stat file '%s': %d\n", __FUNCTION__, filename,
           errno);
      goto out;
   }

   if (st.st_size == 0) {
      Warning("%s: Cannot work with empty file.\n", __FUNCTION__);
      goto out;
   }

   bufSize = st.st_size;

   distroOrig = Util_SafeCalloc(bufSize + 1, sizeof *distroOrig);

   if (read(fd, distroOrig, bufSize) != bufSize) {
      Warning("%s: could not read file '%s': %d\n", __FUNCTION__, filename,
              errno);
      goto out;
   }

   distroOrig[bufSize] = '\0';

   /*
    * Attempt to parse a file with one name=value pair per line. Values are
    * expected to embedded in double quotes.
    */

   nArgs = 0;
   for (i = 0; values[i].name != NULL; i++) {
      nArgs++;
   }
   nArgs++;  // For the appended version of the data

   result = Util_SafeCalloc(nArgs, sizeof(char *));

   for (i = 0; values[i].name != NULL; i++) {
      const char *tmpDistroPos = strstr(distroOrig, values[i].name);

      if (tmpDistroPos != NULL) {
         char distroPart[DISTRO_BUF_SIZE];

         if (i != 0) {
            DynBuf_Strcat(&b, " ");
         }

         sscanf(tmpDistroPos, values[i].scanString, distroPart);
         if (distroPart[0] == '"') {
            char *tmpMakeNull;

            tmpDistroPos += strlen(values[i].name) + 1;
            tmpMakeNull = strchr(tmpDistroPos + 1 , '"');
            if (tmpMakeNull != NULL) {
               *tmpMakeNull = '\0';
               DynBuf_Strcat(&b, tmpDistroPos);
               result[i] = Util_SafeStrdup(tmpDistroPos);
               *tmpMakeNull = '"' ;
            }
         } else {
            DynBuf_Strcat(&b, distroPart);
            result[i] = Util_SafeStrdup(distroPart);
         }
      }
   }

   if (DynBuf_GetSize(&b) == 0) {
      /*
       * The distro identification file was not standards compliant.
       */

      if (osReleaseRules) {
         /*
          * We must strictly comply with the os-release standard. Error.
          */

         success = FALSE;
      } else {
         /*
          * Our old code played fast and loose with the LSB standard. If there
          * was a distro identification file but the contents were not LSB
          * compliant (e.g. RH 7.2), we returned success along with the
          * contents "as is"... in the hopes that the available data would
          * be "good enough". Continue the practice to maximize compatibility.
          */

         DynBuf_Strcat(&b, distroOrig);
         DynBuf_Append(&b, "\0", 1);  // Terminate the string

         success = TRUE;
      }
   } else {
      DynBuf_Append(&b, "\0", 1);  // Terminate the string

      success = TRUE;
   }

out:
   if (fd != -1) {
      close(fd);
   }

   free(distroOrig);

   if (success) {
      result[nArgs - 1] = DynBuf_Detach(&b);
   } else {
      Util_FreeStringList(result, nArgs);
      result = NULL;
   }

   DynBuf_Destroy(&b);

   return result;
}


/*
 *----------------------------------------------------------------------
 *
 * HostinfoGetCmdOutput --
 *
 *      Run a cmd & get its cmd line output
 *
 * Results:
 *      An allocated string or NULL if an error occurred.
 *
 * Side effects:
 *	The cmd is run.
 *
 *----------------------------------------------------------------------
 */

static char *
HostinfoGetCmdOutput(const char *cmd)  // IN:
{
   Bool isSuperUser = FALSE;
   DynBuf db;
   FILE *stream;
   char *out = NULL;

   /*
    * Attempt to lower privs, because we use popen and an attacker
    * may control $PATH.
    */
   if (vmx86_linux && Id_IsSuperUser()) {
      Id_EndSuperUser(getuid());
      isSuperUser = TRUE;
   }

   DynBuf_Init(&db);

   stream = Posix_Popen(cmd, "r");
   if (stream == NULL) {
      Warning("Unable to get output of command \"%s\"\n", cmd);

      goto exit;
   }

   for (;;) {
      char *line = NULL;
      size_t size;

      switch (StdIO_ReadNextLine(stream, &line, 0, &size)) {
      case StdIO_Error:
         goto closeIt;
         break;

      case StdIO_EOF:
         break;

      case StdIO_Success:
         break;

      default:
         NOT_IMPLEMENTED();
      }

      if (line == NULL) {
         break;
      }

      /* size does not include the NUL terminator. */
      DynBuf_Append(&db, line, size);
      free(line);
   }

   /* Return NULL instead of an empty string if there's no output. */
   if (DynBuf_Get(&db) != NULL) {
      out = DynBuf_DetachString(&db);
   }

 closeIt:
   pclose(stream);

 exit:
   DynBuf_Destroy(&db);

   if (isSuperUser) {
      Id_BeginSuperUser();
   }

   return out;
}


/*
 *-----------------------------------------------------------------------------
 *
 * HostinfoOsRelease --
 *
 *      Attempt to return the distro identification data we're interested in
 *      from the os-release standard file(s). Look for the os-release data by
 *      following the priority order established by the os-release standard.
 *
 *      The fields of interest are found in osReleaseFields above.
 *
 *      https://www.linux.org/docs/man5/os-release.html
 *
 * Return value:
 *      -1     Failure. No data returned.
 *      0..n   Success. A "score", the number of interesting pieces of data
 *             found. The strings found, in the order specified by the
 *             search table above, are returned in args as an array of pointers
 *             to dynamically allocated strings.
 *
 * Side effects:
 *      None
 *
 *-----------------------------------------------------------------------------
 */

static int
HostinfoOsRelease(char ***args)  // OUT:
{
   int score;

   *args = HostinfoReadDistroFile(TRUE, "/etc/os-release",
                                  &osReleaseFields[0]);

   if (*args == NULL) {
      *args = HostinfoReadDistroFile(TRUE, "/usr/lib/os-release",
                                     &osReleaseFields[0]);
   }

   if (*args == NULL) {
      score = -1;
   } else {
      uint32 i;
      size_t fields = ARRAYSIZE(osReleaseFields) - 1;  // Exclude terminator

      score = 0;

      for (i = 0; i < fields; i++) {
         if ((*args)[i] != NULL) {
            score++;
         }
      }
   }

   return score;
}


/*
 *-----------------------------------------------------------------------------
 *
 * HostinfoLsbRemoveQuotes --
 *
 *      If present, removes 1 set of double quotes around a LSB output.
 *
 * Return value:
 *      Pointer to a substring of the input
 *
 * Side effects:
 *      Replaces second double quote with a NUL character.
 *
 *-----------------------------------------------------------------------------
 */

static char *
HostinfoLsbRemoveQuotes(char *lsbOutput)  // IN/OUT:
{
   char *lsbStart = lsbOutput;

   ASSERT(lsbStart != NULL);

   if (lsbStart[0] == '"') {
      char *quoteEnd = strchr(++lsbStart, '"');

      if (quoteEnd != NULL) {
         *quoteEnd = '\0';
      }
   }

   return lsbStart;
}


/*
 *-----------------------------------------------------------------------------
 *
 * HostinfoLsb --
 *
 *      Attempt to return the distro identification data we're interested in
 *      from the LSB standard file.
 *
 *      The fields of interest are found in lsbFields above.
 *
 *      https://refspecs.linuxfoundation.org/lsb.shtml
 *
 * Return value:
 *      -1     Failure. No data returned.
 *      0..n   Success. A "score", the number of interesting pieces of data
 *             found. The strings found, in the order specified by the
 *             search table above, are returned in args as an array of pointers
 *             to dynamically allocated strings.
 *
 * Side effects:
 *      None
 *
 *-----------------------------------------------------------------------------
 */

static int
HostinfoLsb(char ***args)  // OUT:
{
   uint32 i;
   int score;
   char *lsbOutput;
   size_t fields = ARRAYSIZE(lsbFields) - 1;  // Exclude terminator

   /*
    * Try to get OS detailed information from the lsb_release command.
    */

   lsbOutput = HostinfoGetCmdOutput("/usr/bin/lsb_release -sd 2>/dev/null");

   if (lsbOutput == NULL) {
      /*
       * Try to get more detailed information from the version file.
       */

      for (i = 0; distroArray[i].filename != NULL; i++) {
         *args = HostinfoReadDistroFile(FALSE, distroArray[i].filename,
                                        &lsbFields[0]);

         if (*args != NULL) {
            break;
         }
      }
   } else {
      *args = Util_SafeCalloc(fields + 1, sizeof(char *));

      /* LSB Description (pretty name) */
      (*args)[fields] = Util_SafeStrdup(HostinfoLsbRemoveQuotes(lsbOutput));
      free(lsbOutput);

      /* LSB Distributor */
      lsbOutput = HostinfoGetCmdOutput("/usr/bin/lsb_release -si 2>/dev/null");
      if (lsbOutput != NULL) {
         (*args)[0] = Util_SafeStrdup(HostinfoLsbRemoveQuotes(lsbOutput));
         free(lsbOutput);
      }

      /* LSB Release */
      lsbOutput = HostinfoGetCmdOutput("/usr/bin/lsb_release -sr 2>/dev/null");
      if (lsbOutput != NULL) {
         (*args)[1] = Util_SafeStrdup(HostinfoLsbRemoveQuotes(lsbOutput));
         free(lsbOutput);
      }

      /* LSB Description */
      (*args)[3] = Util_SafeStrdup((*args)[fields]);
   }

   if (*args == NULL) {
      score = -1;
   } else {
      score = 0;

      for (i = 0; i < fields; i++) {
         if ((*args)[i] != NULL) {
            score++;
         }
      }
   }


   return score;
}


/*
 *-----------------------------------------------------------------------------
 *
 * HostinfoDefaultLinux --
 *
 *      Build and return generic data about the Linux disto. Only return what
 *      has been required - short description (i.e. guestOS string), long
 *      description (nice looking string).
 *
 * Return value:
 *      None
 *
 * Side effects:
 *      None
 *
 *-----------------------------------------------------------------------------
 */

static void
HostinfoDefaultLinux(char *distro,            // OUT/OPT:
                     size_t distroSize,       // IN:
                     char *distroShort,       // OUT/OPT:
                     size_t distroShortSize)  // IN:
{
   char generic[128];
   char *distroOut = NULL;
   char *distroShortOut = NULL;
   int majorVersion = Hostinfo_OSVersion(0);
   int minorVersion = Hostinfo_OSVersion(1);

   switch (majorVersion) {
   case 1:
      distroOut = STR_OS_OTHER_FULL;
      distroShortOut = STR_OS_OTHER;
      break;

   case 2:
      if (minorVersion < 4) {
         distroOut = STR_OS_OTHER_FULL;
         distroShortOut = STR_OS_OTHER;
      } else if (minorVersion < 6) {
         distroOut = STR_OS_OTHER_24_FULL;
         distroShortOut = STR_OS_OTHER_24;
      } else {
         distroOut = STR_OS_OTHER_26_FULL;
         distroShortOut = STR_OS_OTHER_26;
      }

      break;

   case 3:
      distroOut = STR_OS_OTHER_3X_FULL;
      distroShortOut = STR_OS_OTHER_3X;
      break;

   case 4:
      distroOut = STR_OS_OTHER_4X_FULL;
      distroShortOut = STR_OS_OTHER_4X;
      break;

   case 5:
      distroOut = STR_OS_OTHER_5X_FULL;
      distroShortOut = STR_OS_OTHER_5X;
      break;

   default:
      /*
       * Anything newer than this code explicitly handles returns the
       * "highest" known short description and a dynamically created,
       * appropriate long description.
       */

      Str_Sprintf(generic, sizeof generic, "Other Linux %d.%d kernel",
                  majorVersion, minorVersion);
      distroOut = generic;
      distroShortOut = STR_OS_OTHER_5X;
   }

   if (distro != NULL) {
      ASSERT(distroOut != NULL);
      Str_Strcpy(distro, distroOut, distroSize);
   }

   if (distroShort != NULL) {
      ASSERT(distroShortOut != NULL);
      Str_Strcpy(distroShort, distroShortOut, distroShortSize);
   }
}


/*
 *-----------------------------------------------------------------------------
 *
 * HostinfoBestScore --
 *
 *      Return the best distro and distroShort data possible. Do this by
 *      examining the LSB and os-release data and choosing the "best fit".
 *      The "best fit" is determined inspecting the available information
 *      returned by distro identification methods. If none is available,
 *      return a safe, generic result. Otherwise, use the method that has
 *      the highest score (of valid, useful data).
 *
 * Return value:
 *      None
 *
 * Side effects:
 *      None
 *
 *-----------------------------------------------------------------------------
 */

static void
HostinfoBestScore(char *distro,            // OUT:
                  size_t distroSize,       // IN:
                  char *distroShort,       // OUT:
                  size_t distroShortSize)  // IN:
{
   char **lsbData = NULL;
   char **osReleaseData = NULL;
   int lsbScore = HostinfoLsb(&lsbData);
   int osReleaseScore = HostinfoOsRelease(&osReleaseData);

   /* We prefer the LSB so as to maintain the best backwards compatibility. */
   if ((lsbScore > 0) && (lsbScore >= osReleaseScore)) {
      size_t fields = ARRAYSIZE(lsbFields) - 1;  // Exclude terminator

      if (lsbData[0] != NULL) {  // Name
         Str_Strcpy(detailedDataFields[DISTRO_NAME].value, lsbData[0],
                    sizeof detailedDataFields[DISTRO_NAME].value);
      }

      if (lsbData[1] != NULL) {  // Release
         Str_Strcpy(detailedDataFields[DISTRO_VERSION].value, lsbData[1],
                    sizeof detailedDataFields[DISTRO_VERSION].value);
      }

      if (lsbData[3] != NULL) {  // Description
         Str_Strcpy(detailedDataFields[PRETTY_NAME].value, lsbData[3],
                    sizeof detailedDataFields[PRETTY_NAME].value);
      }

      if (lsbData[fields] != NULL) {
         Str_Strcpy(distro, lsbData[fields], distroSize);
      }

      /* If this isn't a recognized distro, specify a default. */
      if (!HostinfoGetOSShortName(distro, lsbData[1], distroShort,
                                  distroShortSize)) {
         HostinfoDefaultLinux(NULL, 0, distroShort, distroShortSize);
      }

      goto bail;
   }

   if (osReleaseScore > 0) {
      size_t fields = ARRAYSIZE(osReleaseFields) - 1;  // Exclude terminator

      if (osReleaseData[0] != NULL) {
         Str_Strcpy(detailedDataFields[PRETTY_NAME].value, osReleaseData[0],
                    sizeof detailedDataFields[PRETTY_NAME].value);
      }

      if (osReleaseData[1] != NULL) {
         Str_Strcpy(detailedDataFields[DISTRO_NAME].value, osReleaseData[1],
                    sizeof detailedDataFields[DISTRO_NAME].value);
      }

      if (osReleaseData[2] != NULL) {
         Str_Strcpy(detailedDataFields[DISTRO_VERSION].value, osReleaseData[2],
                    sizeof detailedDataFields[DISTRO_VERSION].value);
      }

      if (osReleaseData[3] != NULL) {
         Str_Strcpy(detailedDataFields[BUILD_NUMBER].value, osReleaseData[3],
                    sizeof detailedDataFields[BUILD_NUMBER].value);
      }

      if (osReleaseData[fields] != NULL) {
         Str_Strcpy(distro, osReleaseData[fields], distroSize);
      }

      /* If this isn't a recognized distro, specify a default. */
      if (!HostinfoGetOSShortName(distro, osReleaseData[2],
                                  distroShort, distroShortSize)){
         HostinfoDefaultLinux(NULL, 0, distroShort, distroShortSize);
      }

      goto bail;
   }

   /* Not LSB or os-release compliant. Report something generic. */
   HostinfoDefaultLinux(distro, distroSize, distroShort, distroShortSize);

bail:

   if (lsbData != NULL) {
      Util_FreeStringList(lsbData, ARRAYSIZE(lsbFields));
   }

   if (osReleaseData != NULL) {
      Util_FreeStringList(osReleaseData, ARRAYSIZE(osReleaseFields));
   }
}


/*
 *-----------------------------------------------------------------------------
 *
 * HostinfoLinux --
 *
 *      Determine the specifics concerning Linux.
 *
 * Return value:
 *      TRUE   Success
 *      FALSE  Failure
 *
 * Side effects:
 *      Cache values are set when returning TRUE
 *
 *-----------------------------------------------------------------------------
 */

static Bool
HostinfoLinux(struct utsname *buf)  // IN:
{
   int len;
   char distro[DISTRO_BUF_SIZE];
   char distroShort[DISTRO_BUF_SIZE];
   char osName[MAX_OS_NAME_LEN];
   char osNameFull[MAX_OS_FULLNAME_LEN];

   HostinfoBestScore(distro, sizeof distro, distroShort, sizeof distroShort);

   len = Str_Snprintf(osNameFull, sizeof osNameFull, "%s %s %s", buf->sysname,
                      buf->release, distro);

   if (len != -1) {
      if (Hostinfo_GetSystemBitness() == 64) {
         len = Str_Snprintf(osName, sizeof osName, "%s%s", distroShort,
                            STR_OS_64BIT_SUFFIX);
      } else {
         len = Str_Snprintf(osName, sizeof osName, "%s", distroShort);
      }
   }

   if (len == -1) {
      Warning("%s: Error: buffer too small\n", __FUNCTION__);
   } else {
      HostinfoPostData(osName, osNameFull);
   }

   return (len != -1);
}


/*
 *-----------------------------------------------------------------------------
 *
 * HostinfoBSD --
 *
 *      Determine the specifics concerning BSD.
 *
 * Return value:
 *      TRUE   Success
 *      FALSE  Failure
 *
 * Side effects:
 *      Cache values are set when returning TRUE
 *
 *-----------------------------------------------------------------------------
 */

static Bool
HostinfoBSD(struct utsname *buf)  // IN:
{
   int len;
   int majorVersion;
   char distroShort[DISTRO_BUF_SIZE];
   char osName[MAX_OS_NAME_LEN];
   char osNameFull[MAX_OS_FULLNAME_LEN];

   /*
    * FreeBSD releases report their version as "x.y-RELEASE".
    */

   majorVersion = Hostinfo_OSVersion(0);

   /*
    * FreeBSD 11 and later are identified using a different guest ID than
    * older FreeBSD.
    */
   switch (majorVersion) {
   case 1:
   case 2:
   case 3:
   case 4:
   case 5:
   case 6:
   case 7:
   case 8:
   case 9:
   case 10:
      Str_Strcpy(distroShort, STR_OS_FREEBSD, sizeof distroShort);
      break;

   case 11:
      Str_Strcpy(distroShort, STR_OS_FREEBSD "11", sizeof distroShort);
      break;

   case 12:
      Str_Strcpy(distroShort, STR_OS_FREEBSD "12", sizeof distroShort);
      break;

   default: // Unknown defaults to the highest known.
      /* FALL THROUGH */

   case 13:
      Str_Strcpy(distroShort, STR_OS_FREEBSD "13", sizeof distroShort);
      break;
   }

   len = Str_Snprintf(osNameFull, sizeof osNameFull, "%s %s", buf->sysname,
                      buf->release);

   if (len != -1) {
      if (Hostinfo_GetSystemBitness() == 64) {
         len = Str_Snprintf(osName, sizeof osName, "%s%s", distroShort,
                            STR_OS_64BIT_SUFFIX);
      } else {
         len = Str_Snprintf(osName, sizeof osName, "%s", distroShort);
      }
   }

   if (len == -1) {
      Warning("%s: Error: buffer too small\n", __FUNCTION__);
   } else {
      HostinfoPostData(osName, osNameFull);
   }

   return (len != -1);
}


/*
 *-----------------------------------------------------------------------------
 *
 * HostinfoSun --
 *
 *      Determine the specifics concerning Sun.
 *
 * Return value:
 *      TRUE   Success
 *      FALSE  Failure
 *
 * Side effects:
 *      None
 *
 *-----------------------------------------------------------------------------
 */

static Bool
HostinfoSun(struct utsname *buf)  // IN:
{
   int len;
   char osName[MAX_OS_NAME_LEN];
   char osNameFull[MAX_OS_FULLNAME_LEN];
   char solarisRelease[3] = "";

   /*
    * Solaris releases report their version as "x.y". For our supported
    * releases it seems that x is always "5", and is ignored in favor of "y"
    * for the version number.
    */

   if (sscanf(buf->release, "5.%2[0-9]", solarisRelease) != 1) {
      return FALSE;
   }

   len = Str_Snprintf(osNameFull, sizeof osNameFull, "%s %s", buf->sysname,
                      buf->release);

   if (len != -1) {
      if (Hostinfo_GetSystemBitness() == 64) {
         len = Str_Snprintf(osName, sizeof osName, "%s%s%s", STR_OS_SOLARIS,
                            solarisRelease, STR_OS_64BIT_SUFFIX);
      } else {
         len = Str_Snprintf(osName, sizeof osName, "%s%s", STR_OS_SOLARIS,
                            solarisRelease);
      }
   }

   if (len == -1) {
      Warning("%s: Error: buffer too small\n", __FUNCTION__);
   } else {
      HostinfoPostData(osName, osNameFull);
   }

   return (len != -1);
}
#endif // !defined(__APPLE__) && !defined(VMX86_SERVER) && !defined(USERWORLD)


/*
 *-----------------------------------------------------------------------------
 *
 * HostinfoOSData --
 *
 *      Determine the OS short (.vmx format) and long names.
 *
 * Return value:
 *      TRUE   Success
 *      FALSE  Failure
 *
 * Side effects:
 *      Cache values are set when returning TRUE.
 *
 *-----------------------------------------------------------------------------
 */

Bool
HostinfoOSData(void)
{
   Bool success;
   struct utsname buf;
   const char *bitness;

   /*
    * Use uname to get complete OS information.
    */

   if (uname(&buf) < 0) {
      Warning("%s: uname failed %d\n", __FUNCTION__, errno);

      return FALSE;
   }

   Str_Strcpy(detailedDataFields[FAMILY_NAME].value, buf.sysname,
              sizeof detailedDataFields[FAMILY_NAME].value);
   Str_Strcpy(detailedDataFields[KERNEL_VERSION].value, buf.release,
              sizeof detailedDataFields[KERNEL_VERSION].value);
   /* Default distro name is set to uname's sysname field */
   Str_Strcpy(detailedDataFields[DISTRO_NAME].value, buf.sysname,
              sizeof detailedDataFields[DISTRO_NAME].value);

#if defined(VMX86_SERVER) || defined(USERWORLD)  // ESXi
   bitness = "64";
#else
   bitness = (Hostinfo_GetSystemBitness() == 64) ? "64" : "32";
#endif
   Str_Strcpy(detailedDataFields[BITNESS].value, bitness,
              sizeof detailedDataFields[BITNESS].value);

#if defined(VMX86_SERVER) || defined(USERWORLD)  // ESXi
   success = HostinfoESX(&buf);
#elif defined(__APPLE__) // MacOS
   success = HostinfoMacOS(&buf);
#else
   if (strstr(buf.sysname, "Linux")) {
      success = HostinfoLinux(&buf);
   } else if (strstr(buf.sysname, "FreeBSD")) {
      success = HostinfoBSD(&buf);
   } else if (strstr(buf.sysname, "SunOS")) {
      success = HostinfoSun(&buf);
   } else {
      success = FALSE;  // Unknown to us
   }
#endif

   /* Build detailed data */
   HostinfoOSDetailedData();

   return success;
}


/*
 *-----------------------------------------------------------------------------
 *
 * Hostinfo_NumCPUs --
 *
 *      Get the number of logical CPUs on the host.  If the CPUs are
 *      hyperthread-capable, this number may be larger than the number of
 *      physical CPUs.  For example, if the host has four hyperthreaded
 *      physical CPUs with 2 logical CPUs apiece, this function returns 8.
 *
 *      This function returns the number of CPUs that the host presents to
 *      applications, which is what we want in the vast majority of cases.  We
 *      would only ever care about the number of physical CPUs for licensing
 *      purposes.
 *
 * Results:
 *      On success, the number of CPUs (> 0) the host tells us we have.
 *      On failure, 0xFFFFFFFF (-1).
 *
 * Side effects:
 *      None
 *
 *-----------------------------------------------------------------------------
 */

uint32
Hostinfo_NumCPUs(void)
{
#if defined(sun)
   static int count = 0;

   if (count <= 0) {
      count = sysconf(_SC_NPROCESSORS_CONF);
   }

   return count;
#elif defined(__APPLE__)
   uint32 out;
   size_t outSize = sizeof out;

   /*
    * Quoting sys/sysctl.h:
    * "
    * These are the support HW selectors for sysctlbyname.  Parameters that
    * are byte counts or frequencies are 64 bit numbers. All other parameters
    * are 32 bit numbers.
    * ...
    * hw.activecpu - The number of processors currently available for executing
    *                threads. Use this number to determine the number threads
    *                to create in SMP aware applications. This number can
    *                change when power management modes are changed.
    * "
    *
    * Apparently the only way to retrieve this info is by name, and I have
    * verified the info changes when you dynamically switch a CPU
    * offline/online. --hpreg
    */

   if (sysctlbyname("hw.activecpu", &out, &outSize, NULL, 0) == -1) {
      return -1;
   }

   return out;
#elif defined(__FreeBSD__)
   uint32 out;
   size_t outSize = sizeof out;

#if __FreeBSD__version >= 500019
   if (sysctlbyname("kern.smp.cpus", &out, &outSize, NULL, 0) == -1) {
      return -1;
   }
#else
   if (sysctlbyname("machdep.smp_cpus", &out, &outSize, NULL, 0) == -1) {
      if (errno == ENOENT) {
         out = 1;
      } else {
         return -1;
      }
   }
#endif

   return out;
#else
   static int count = 0;

   if (count <= 0) {
      FILE *f;
      char *line;

#if defined(VMX86_SERVER)
      if (HostType_OSIsVMK()) {
         VMK_ReturnStatus status = VMKernel_GetNumCPUsUsed(&count);

         if (status != VMK_OK) {
            count = 0;

            return -1;
         }

         return count;
      }
#endif
      f = Posix_Fopen("/proc/cpuinfo", "r");
      if (f == NULL) {
	 return -1;
      }

      while (StdIO_ReadNextLine(f, &line, 0, NULL) == StdIO_Success) {
	 if (strncmp(line, "processor", strlen("processor")) == 0) {
	    count++;
	 }
	 free(line);
      }

      fclose(f);

      if (count == 0) {
	 return -1;
      }
   }

   return count;
#endif
}


/*
 *-----------------------------------------------------------------------------
 *
 * Hostinfo_NameGet --
 *
 *      Return the fully qualified host name of the host.
 *      Thread-safe. --hpreg
 *
 * Results:
 *      The (memorized) name on success
 *      NULL on failure
 *
 * Side effects:
 *      A host name resolution can occur.
 *
 *-----------------------------------------------------------------------------
 */

char *
Hostinfo_NameGet(void)
{
   char *result;

   static Atomic_Ptr state; /* Implicitly initialized to NULL. --hpreg */

   result = Atomic_ReadPtr(&state);

   if (UNLIKELY(result == NULL)) {
      char *before;

      result = Hostinfo_HostName();

      before = Atomic_ReadIfEqualWritePtr(&state, NULL, result);

      if (before) {
         free(result);

         result = before;
      }
   }

   return result;
}


/*
 *-----------------------------------------------------------------------------
 *
 * Hostinfo_GetUser --
 *
 *      Return current user name, or NULL if can't tell.
 *      XXX Not thread-safe (somebody could do a setenv()). --hpreg
 *
 * Results:
 *      User name.  Must be free()d by caller.
 *
 * Side effects:
 *	No.
 *
 *-----------------------------------------------------------------------------
 */

char *
Hostinfo_GetUser(void)
{
   char buffer[BUFSIZ];
   struct passwd pw;
   struct passwd *ppw = &pw;
   char *env = NULL;
   char *name = NULL;

   if ((Posix_Getpwuid_r(getuid(), &pw, buffer, sizeof buffer, &ppw) == 0) &&
       (ppw != NULL)) {
      if (ppw->pw_name) {
         name = Unicode_Duplicate(ppw->pw_name);
      }
   }

   if (!name) {
      env = Posix_Getenv("USER");

      if (env) {
         name = Unicode_Duplicate(env);
      }
   }

   return name;
}


/*
 *-----------------------------------------------------------------------------
 *
 * HostinfoGetLoadAverage --
 *
 *      Returns system average load.
 *
 * Results:
 *      TRUE on success, FALSE otherwise.
 *
 * Side effects:
 *	None.
 *
 *-----------------------------------------------------------------------------
 */

static Bool
HostinfoGetLoadAverage(float *avg0,  // IN/OUT:
                       float *avg1,  // IN/OUT:
                       float *avg2)  // IN/OUT:
{
#if !defined(NO_GETLOADAVG) && (defined(__linux__) && !defined(__UCLIBC__)) || defined(__APPLE__)
   double avg[3];
   int res;

   res = getloadavg(avg, 3);
   if (res < 3) {
      NOT_TESTED_ONCE();

      return FALSE;
   }

   if (avg0) {
      *avg0 = (float) avg[0];
   }
   if (avg1) {
      *avg1 = (float) avg[1];
   }
   if (avg2) {
      *avg2 = (float) avg[2];
   }

   return TRUE;
#else
   /*
    * Not implemented. This function is currently only used in the vmx, so
    * getloadavg is always available to us. If the linux tools ever need this,
    * we can go back to having a look at the output of /proc/loadavg, but
    * let's not do that now as long as it's not necessary.
    */

   NOT_IMPLEMENTED();

   return FALSE;
#endif
}


/*
 *-----------------------------------------------------------------------------
 *
 * Hostinfo_GetLoadAverage --
 *
 *      Returns system average load * 100.
 *
 * Results:
 *      TRUE/FALSE
 *
 * Side effects:
 *	None.
 *
 *-----------------------------------------------------------------------------
 */

Bool
Hostinfo_GetLoadAverage(uint32 *avg)  // IN/OUT:
{
   float avg0 = 0;

   if (!HostinfoGetLoadAverage(&avg0, NULL, NULL)) {
      return FALSE;
   }

   *avg = (uint32) 100 * avg0;

   return TRUE;
}


/*
 *-----------------------------------------------------------------------------
 *
 * Hostinfo_LogLoadAverage --
 *
 *      Logs system average load.
 *
 * Results:
 *      None.
 *
 * Side effects:
 *	None.
 *
 *-----------------------------------------------------------------------------
 */

void
Hostinfo_LogLoadAverage(void)
{
   float avg0 = 0, avg1 = 0, avg2 = 0;

   if (HostinfoGetLoadAverage(&avg0, &avg1, &avg2)) {
      Log("LOADAVG: %.2f %.2f %.2f\n", avg0, avg1, avg2);
   }
}


#if __APPLE__
/*
 *-----------------------------------------------------------------------------
 *
 * HostinfoSystemTimerMach --
 *
 *      Returns system time based on a monotonic, nanosecond-resolution,
 *      fast timer provided by the Mach kernel. Requires speed conversion
 *      so is non-trivial (but lockless).
 *
 *      See also Apple TechNote QA1398.
 *
 *      NOTE: on x86, macOS does TSC->ns conversion in the commpage
 *      for mach_absolute_time() to correct for speed-stepping, so x86
 *      should always be 1:1 a.k.a. 'unity'.
 *
 *      On iOS, mach_absolute_time() uses an ARM register and always
 *      needs conversion.
 *
 * Results:
 *      Current value of timer
 *
 * Side effects:
 *	None.
 *
 *-----------------------------------------------------------------------------
 */

static VmTimeType
HostinfoSystemTimerMach(void)
{
   static Atomic_uint64 machToNS;

   union {
      uint64 raw;
      RateConv_Ratio ratio;
   } u;
   VmTimeType result;

   u.raw = Atomic_Read64(&machToNS);

   if (UNLIKELY(u.raw == 0)) {
      mach_timebase_info_data_t timeBase;
      kern_return_t kr;

      /* Ensure atomic works correctly */
      ASSERT_ON_COMPILE(sizeof u == sizeof(machToNS));

      kr = mach_timebase_info(&timeBase);
      ASSERT(kr == KERN_SUCCESS);

      /*
       * Officially, TN QA1398 recommends using a static variable and
       *    NS = mach_absolute_time() * timeBase.numer / timebase.denom
       * (where denom != 0 is an obvious init check).
       * In practice...
       * x86 (incl x86_64) has only been seen using 1/1
       * iOS has been seen to use 125/3 (~24MHz)
       * PPC has been seen to use 1000000000/33333335 (~33MHz),
       *     which overflows 64-bit multiply in ~8 seconds (!!)
       *     (2^63 signed bits / 2^30 numer / 2^30 ns/sec ~= 2^3)
       * We will use fixed-point for everything because it's faster
       * than floating point and (with a 128-bit multiply) cannot overflow.
       * Even in the 'unity' case, the four instructions in x86_64 fixed-point
       * are about as expensive as checking for 'unity'.
       */
      if (timeBase.numer == 1 && timeBase.denom == 1) {
         u.ratio.mult = 1;  // Trivial conversion
         u.ratio.shift = 0;
      } else {
         Bool status;
         status = RateConv_ComputeRatio(timeBase.denom, timeBase.numer,
                                        &u.ratio);
         VERIFY(status);  // Assume we can get fixed-point parameters
      }

      /*
       * Use ReadWrite for implicit barrier.
       * Initialization is idempotent, so no multi-init worries.
       * The fixed-point conversions are stored in an atomic to ensure
       * they are never read "torn".
       */
      Atomic_ReadWrite64(&machToNS, u.raw);
      ASSERT(u.raw != 0);  // Used as initialization check
   }

   /* Fixed-point */
   result = Muls64x32s64(mach_absolute_time(),
                         u.ratio.mult, u.ratio.shift);

   /*
    * A smart programmer would use a global variable to ASSERT that
    * mach_absolute_time() and/or the fixed-point result is non-decreasing.
    * This turns out to be impractical: the synchronization needed to safely
    * make that check can prevent the very effect being checked.
    * Thus, we simply trust the documentation.
    */

   ASSERT(result >= 0);
   return result;
}
#endif

/*
 *-----------------------------------------------------------------------------
 *
 * Hostinfo_SystemTimerNS --
 *
 *      Return the time.
 *         - These timers are documented to be non-decreasing
 *         - These timers never take locks
 *
 * NOTES:
 *      These are the routines to use when performing timing measurements.
 *
 *      The actual resolution of these "clocks" are undefined - it varies
 *      depending on hardware, OSen and OS versions.
 *
 *     *** NOTE: This function and all children must be callable
 *     while RANK_logLock is held. ***
 *
 * Results:
 *      The time in nanoseconds is returned.
 *
 * Side effects:
 *	None.
 *
 *-----------------------------------------------------------------------------
 */

VmTimeType
Hostinfo_SystemTimerNS(void)
{
#ifdef __APPLE__
   return HostinfoSystemTimerMach();
#else
   struct timespec ts;
   int ret;

   /*
    * clock_gettime() is implemented on Linux as a commpage routine that
    * adds a known offset to TSC, which makes it very fast. Other OSes...
    * are at worst a single syscall (see: vmkernel PR820064), which still
    * makes this the best time API. Also, clock_gettime() allows nanosecond
    * resolution and any alternative is worse: gettimeofday() is microsecond.
    */
   ret = clock_gettime(CLOCK_MONOTONIC, &ts);
   ASSERT(ret == 0);

   return (VmTimeType)ts.tv_sec * 1000 * 1000 * 1000 + ts.tv_nsec;
#endif
}


/*
 *-----------------------------------------------------------------------------
 *
 * Hostinfo_LogMemUsage --
 *      Log system memory usage.
 *
 * Results:
 *      System memory usage is logged.
 *
 * Side effects:
 *      No.
 *
 *-----------------------------------------------------------------------------
 */

void
Hostinfo_LogMemUsage(void)
{
   int fd = Posix_Open("/proc/self/statm", O_RDONLY);

   if (fd != -1) {
      size_t len;
      char buf[64];

      len = read(fd, buf, sizeof buf);
      close(fd);

      if (len != -1) {
         int a[7] = { 0 };

         buf[len < sizeof buf ? len : sizeof buf - 1] = '\0';

         sscanf(buf, "%d %d %d %d %d %d %d",
                &a[0], &a[1], &a[2], &a[3], &a[4], &a[5], &a[6]);

         Log("RUSAGE size=%d resident=%d share=%d trs=%d lrs=%d drs=%d dt=%d\n",
             a[0], a[1], a[2], a[3], a[4], a[5], a[6]);
      }
   }
}


/*
 *----------------------------------------------------------------------
 *
 * Hostinfo_ResetProcessState --
 *
 *      Clean up signal handlers and file descriptors before an exec().
 *      Fds which need to be kept open can be passed as an array.
 *
 * Results:
 *      None.
 *
 * Side effects:
 *      None.
 *
 *----------------------------------------------------------------------
 */

void
Hostinfo_ResetProcessState(const int *keepFds, // IN:
                           size_t numKeepFds)  // IN:
{
   int s, fd;
   struct sigaction sa;
   struct rlimit rlim;

   /*
    * Disable itimers before resetting the signal handlers.
    * Otherwise, the process may still receive timer signals:
    * SIGALRM, SIGVTARLM, or SIGPROF.
    */

   struct itimerval it;
   it.it_value.tv_sec = it.it_value.tv_usec = 0;
   it.it_interval.tv_sec = it.it_interval.tv_usec = 0;
   setitimer(ITIMER_REAL, &it, NULL);
   setitimer(ITIMER_VIRTUAL, &it, NULL);
   setitimer(ITIMER_PROF, &it, NULL);

   for (s = 1; s <= NSIG; s++) {
      sa.sa_handler = SIG_DFL;
      sigfillset(&sa.sa_mask);
      sa.sa_flags = SA_RESTART;
      sigaction(s, &sa, NULL);
   }

   for (fd = (int) sysconf(_SC_OPEN_MAX) - 1; fd > STDERR_FILENO; fd--) {
      size_t i;

      for (i = 0; i < numKeepFds; i++) {
         if (fd == keepFds[i]) {
            break;
         }
      }
      if (i == numKeepFds) {
         (void) close(fd);
      }
   }

   if (getrlimit(RLIMIT_AS, &rlim) == 0) {
      rlim.rlim_cur = rlim.rlim_max;
      setrlimit(RLIMIT_AS, &rlim);
   }

#ifdef __linux__
#ifndef NO_IOPL
   /*
    * Drop iopl to its default value.
    * iopl() is not implemented in userworlds
    */
   if (!vmx86_server) {
      int err;
      uid_t euid;

      euid = Id_GetEUid();
      /* At this point, _unless we are running as root_, we shouldn't have root
         privileges --hpreg */
      ASSERT(euid != 0 || getuid() == 0);
      Id_SetEUid(0);
      err = iopl(0);
      Id_SetEUid(euid);
      VERIFY(err == 0);
   }
#endif
#endif
}


/*
 *-----------------------------------------------------------------------------
 *
 * Hostinfo_Daemonize --
 *
 *      Cross-platform daemon(3)-like wrapper.
 *
 *      Restarts the current process as a daemon, given the path to the
 *      process (usually from Hostinfo_GetModulePath).  This means:
 *
 *         * You're detached from your parent.  (Your parent doesn't
 *           need to wait for you to exit.)
 *         * Your process no longer has a controlling terminal or
 *           process group.
 *         * Your stdin/stdout/stderr fds are redirected to /dev/null. All
 *           other descriptors, except for the ones that are passed in the
 *           parameter keepFds, are closed.
 *         * Your signal handlers are reset to SIG_DFL in the daemonized
 *           process, and all the signals are unblocked.
 *         * Your main() function is called with the specified NULL-terminated
 *           argument list.
 *
 *      (Don't forget that the first string in args is argv[0] -- the
 *      name of the process).
 *
 *      Unless 'flags' contains HOSTINFO_DAEMONIZE_NOCHDIR, then the
 *      current directory of the daemon process is set to "/".
 *
 *      Unless 'flags' contains HOSTINFO_DAEMONIZE_NOCLOSE, then all stdio
 *      file descriptors of the daemon process are redirected to /dev/null.
 *      This is true even if the stdio descriptors are included in keepFds,
 *      i.e. the list of fds to be kept open.
 *
 *      If 'flags' contains HOSTINFO_DAEMONIZE_EXIT, then upon successful
 *      launch of the daemon, the original process will exit.
 *
 *      If pidPath is non-NULL, then upon success, writes the PID
 *      (as a US-ASCII string followed by a newline) of the daemon
 *      process to that path.
 *
 *      If 'flags' contains HOSTINFO_DAEMONIZE_LOCKPID and pidPath is
 *      non-NULL, then an exclusive flock(2) is taken on pidPath to prevent
 *      multiple instances of the service from running.
 *
 * Results:
 *      FALSE if the process could not be daemonized.  errno contains
 *      the error on failure.
 *      TRUE if 'flags' does not contain HOSTINFO_DAEMONIZE_EXIT and
 *      the process was daemonized.
 *      Otherwise, if the process was daemonized, this function does
 *      not return, and flow continues from your own main() function.
 *
 * Side effects:
 *      The current process is restarted with the given arguments.
 *      The process state is reset (see Hostinfo_ResetProcessState).
 *      A new session is created (so the process has no controlling terminal).
 *
 *-----------------------------------------------------------------------------
 */

Bool
Hostinfo_Daemonize(const char *path,             // IN: NUL-terminated UTF-8
                                                 // path to exec
                   char * const *args,           // IN: NULL-terminated UTF-8
                                                 // argv list
                   HostinfoDaemonizeFlags flags, // IN: flags
                   const char *pidPath,          // IN/OPT: NUL-terminated
                                                 // UTF-8 path to write PID
                   const int *keepFds,           // IN/OPT: array of fds to be
                                                 // kept open
                   size_t numKeepFds)            // IN: number of fds in
                                                 // keepFds
{
   /*
    * We use the double-fork method to make a background process whose
    * parent is init instead of the original process.
    *
    * We do this instead of calling daemon(), because daemon() is
    * deprecated on Mac OS 10.5 hosts, and calling it causes a compiler
    * warning.
    *
    * We must exec() after forking, because Mac OS library frameworks
    * depend on internal Mach ports, which are not correctly propagated
    * across fork calls.  exec'ing reinitializes the frameworks, which
    * causes them to reopen their Mach ports.
    */

   int pidPathFd = -1;
   int childPid;
   int pipeFds[2] = { -1, -1 };
   uint32 err = EINVAL;
   char *pathLocalEncoding = NULL;
   char **argsLocalEncoding = NULL;
   int *tempFds = NULL;
   size_t numTempFds = numKeepFds + 1;
   sigset_t sig;

   ASSERT_ON_COMPILE(sizeof (errno) <= sizeof err);
   ASSERT(args);
   ASSERT(path);
   ASSERT(numKeepFds == 0 || keepFds);

   if (pidPath) {
      pidPathFd = Posix_Open(pidPath, O_WRONLY | O_CREAT, 0644);
      if (pidPathFd == -1) {
         err = errno;
         Warning("%s: Couldn't open PID path [%s], error %u.\n",
                 __FUNCTION__, pidPath, err);
         errno = err;
         return FALSE;
      }

      /*
       * Lock this file to take a mutex on daemonizing this process. The child
       * will keep this file descriptor open for as long as it is running.
       *
       * flock(2) is a BSD extension (also supported on Linux) which creates a
       * lock that is inherited by the child after fork(2). fcntl(2) locks do
       * not have this property. Solaris only supports fcntl(2) locks.
       */
#ifndef sun
      if ((flags & HOSTINFO_DAEMONIZE_LOCKPID) &&
          flock(pidPathFd, LOCK_EX | LOCK_NB) == -1) {
         err = errno;
         Warning("%s: Lock held on PID path [%s], error %u, not daemonizing.\n",
                 __FUNCTION__, pidPath, err);
         errno = err;
         close(pidPathFd);
         return FALSE;
      }
#endif

      numTempFds++;
   }

   if (pipe(pipeFds) == -1) {
      err = errno;
      Warning("%s: Couldn't create pipe, error %u.\n", __FUNCTION__, err);
      pipeFds[0] = pipeFds[1] = -1;
      goto cleanup;
   }

   tempFds = malloc(sizeof tempFds[0] * numTempFds);
   if (!tempFds) {
      err = errno;
      Warning("%s: Couldn't allocate memory, error %u.\n", __FUNCTION__, err);
      goto cleanup;
   }
   if (keepFds) {
      memcpy(tempFds, keepFds, sizeof tempFds[0] * numKeepFds);
   }
   tempFds[numKeepFds++] = pipeFds[1];
   if (pidPath) {
      tempFds[numKeepFds++] = pidPathFd;
   }

   if (fcntl(pipeFds[1], F_SETFD, 1) == -1) {
      err = errno;
      Warning("%s: Couldn't set close-on-exec for fd %d, error %u.\n",
              __FUNCTION__, pipeFds[1], err);
      goto cleanup;
   }

   /* Convert the strings from UTF-8 before we fork. */
   pathLocalEncoding = Unicode_GetAllocBytes(path, STRING_ENCODING_DEFAULT);
   if (!pathLocalEncoding) {
      Warning("%s: Couldn't convert path [%s] to default encoding.\n",
              __FUNCTION__, path);
      goto cleanup;
   }

   argsLocalEncoding = Unicode_GetAllocList(args, STRING_ENCODING_DEFAULT, -1);
   if (!argsLocalEncoding) {
      Warning("%s: Couldn't convert arguments to default encoding.\n",
              __FUNCTION__);
      goto cleanup;
   }

   childPid = fork();

   switch (childPid) {
   case -1:
      err = errno;
      Warning("%s: Couldn't fork first child, error %u.\n", __FUNCTION__,
              err);
      goto cleanup;
   case 0:
      /* We're the first child.  Continue on. */
      break;
   default:
      {
         /* We're the original process.  Check if the first child exited. */
         int status;

         close(pipeFds[1]);
         waitpid(childPid, &status, 0);
         if (WIFEXITED(status) && WEXITSTATUS(status) != EXIT_SUCCESS) {
            Warning("%s: Child %d exited with error %d.\n",
                    __FUNCTION__, childPid, WEXITSTATUS(status));
            goto cleanup;
         } else if (WIFSIGNALED(status)) {
            Warning("%s: Child %d exited with signal %d.\n",
                    __FUNCTION__, childPid, WTERMSIG(status));
            goto cleanup;
         }

         /*
          * Check if the second child exec'ed successfully.  If it had
          * an error, it will write a uint32 errno to this pipe before
          * exiting.  Otherwise, its end of the pipe will be closed on
          * exec and this call will fail as expected.
          * The assumption is that we don't get a partial read. In case,
          * it did happen, we can detect it by the number of bytes read.
          */

         while (TRUE) {
            int res = read(pipeFds[0], &err, sizeof err);

            if (res > 0) {
               Warning("%s: Child could not exec %s, read %d, error %u.\n",
                       __FUNCTION__, path, res, err);
               goto cleanup;
            } else if ((res == -1) && (errno == EINTR)) {
               continue;
            }
            break;
         }

         err = 0;
         goto cleanup;
      }
   }

   /*
    * Close all fds except for the write end of the error pipe (which we've
    * already set to close on successful exec), the pid file, and the ones
    * requested by the caller. Also reset the signal mask to unblock all
    * signals. fork() clears pending signals.
    */

   Hostinfo_ResetProcessState(tempFds, numKeepFds);
   free(tempFds);
   tempFds = NULL;
   sigfillset(&sig);
   sigprocmask(SIG_UNBLOCK, &sig, NULL);

   if (!(flags & HOSTINFO_DAEMONIZE_NOCLOSE) && setsid() == -1) {
      Warning("%s: Couldn't create new session, error %d.\n",
              __FUNCTION__, errno);

      _exit(EXIT_FAILURE);
   }

   switch (fork()) {
   case -1:
      {
         Warning("%s: Couldn't fork second child, error %d.\n",
                 __FUNCTION__, errno);

         _exit(EXIT_FAILURE);
      }
   case 0:
      // We're the second child.  Continue on.
      break;
   default:
      /*
       * We're the first child.  We don't need to exist any more.
       *
       * Exiting here causes the second child to be reparented to the
       * init process, so the original process doesn't need to wait
       * for the child we forked off.
       */

      _exit(EXIT_SUCCESS);
   }

   /*
    * We can't use our i18n wrappers for file manipulation at this
    * point, since we've forked; internal library mutexes might be
    * invalid.
    */

   if (!(flags & HOSTINFO_DAEMONIZE_NOCHDIR) && chdir("/") == -1) {
      uint32 err = errno;

      Warning("%s: Couldn't chdir to /, error %u.\n", __FUNCTION__, err);

      /* Let the original process know we failed to chdir. */
      if (write(pipeFds[1], &err, sizeof err) == -1) {
         Warning("%s: Couldn't write to parent pipe: %u, "
                 "original error: %u.\n", __FUNCTION__, errno, err);
      }
      _exit(EXIT_FAILURE);
   }

   if (!(flags & HOSTINFO_DAEMONIZE_NOCLOSE)) {
      int fd;

      fd = open(_PATH_DEVNULL, O_RDONLY);
      if (fd != -1) {
         dup2(fd, STDIN_FILENO);
         close(fd);
      }

      fd = open(_PATH_DEVNULL, O_WRONLY);
      if (fd != -1) {
         dup2(fd, STDOUT_FILENO);
         dup2(fd, STDERR_FILENO);
         close(fd);
      }
   }

   if (pidPath) {
      int64 pid;
      char pidString[32];
      int pidStringLen;

      ASSERT_ON_COMPILE(sizeof (pid_t) <= sizeof pid);
      ASSERT(pidPathFd >= 0);

      pid = getpid();
      pidStringLen = Str_Sprintf(pidString, sizeof pidString,
                                 "%"FMT64"d\n", pid);
      if (pidStringLen <= 0) {
         err = EINVAL;

         if (write(pipeFds[1], &err, sizeof err) == -1) {
            Warning("%s: Couldn't write to parent pipe: %u, original "
                    "error: %u.\n", __FUNCTION__, errno, err);
         }
         _exit(EXIT_FAILURE);
      }

      if (ftruncate(pidPathFd, 0) == -1) {
         err = errno;
         Warning("%s: Couldn't truncate path [%s], error %d.\n",
                 __FUNCTION__, pidPath, err);

         if (write(pipeFds[1], &err, sizeof err) == -1) {
            Warning("%s: Couldn't write to parent pipe: %u, original "
                    "error: %u.\n", __FUNCTION__, errno, err);
         }
         _exit(EXIT_FAILURE);
      }

      if (write(pidPathFd, pidString, pidStringLen) != pidStringLen) {
         err = errno;
         Warning("%s: Couldn't write PID to path [%s], error %d.\n",
                 __FUNCTION__, pidPath, err);

         if (write(pipeFds[1], &err, sizeof err) == -1) {
            Warning("%s: Couldn't write to parent pipe: %u, original "
                    "error: %u.\n", __FUNCTION__, errno, err);
         }
         _exit(EXIT_FAILURE);
      }

      if (fsync(pidPathFd) == -1) {
         err = errno;
         Warning("%s: Couldn't flush PID to path [%s], error %d.\n",
                 __FUNCTION__, pidPath, err);

         if (write(pipeFds[1], &err, sizeof err) == -1) {
            Warning("%s: Couldn't write to parent pipe: %u, original "
                    "error: %u.\n", __FUNCTION__, errno, err);
         }
         _exit(EXIT_FAILURE);
      }

      /* Leave pidPathFd open to hold the mutex until this process exits. */
      if (!(flags & HOSTINFO_DAEMONIZE_LOCKPID)) {
         close(pidPathFd);
      }
   }

   if (execv(pathLocalEncoding, argsLocalEncoding) == -1) {
      err = errno;
      Warning("%s: Couldn't exec %s, error %d.\n", __FUNCTION__, path, err);

      /* Let the original process know we failed to exec. */
      if (write(pipeFds[1], &err, sizeof err) == -1) {
         Warning("%s: Couldn't write to parent pipe: %u, "
                 "original error: %u.\n", __FUNCTION__, errno, err);
      }
      _exit(EXIT_FAILURE);
   }

   NOT_REACHED();

  cleanup:
   free(tempFds);

   if (pipeFds[0] != -1) {
      close(pipeFds[0]);
   }
   if (pipeFds[1] != -1) {
      close(pipeFds[1]);
   }
   Util_FreeStringList(argsLocalEncoding, -1);
   free(pathLocalEncoding);

   if (err == 0) {
      if (flags & HOSTINFO_DAEMONIZE_EXIT) {
         _exit(EXIT_SUCCESS);
      }
   } else {
      if (pidPath) {
         /*
          * Unlink pidPath on error before closing pidPathFd to avoid racing
          * with another process attempting to daemonize and unlinking the
          * file it created instead.
          */
         if (Posix_Unlink(pidPath) != 0) {
            Warning("%s: Unable to unlink %s: %u\n",
                    __FUNCTION__, pidPath, errno);
         }
      }

      errno = err;
   }

   if (pidPath) {
      close(pidPathFd);
   }

   return err == 0;
}


#if !defined(__APPLE__) && !defined(__FreeBSD__)
/*
 *----------------------------------------------------------------------
 *
 * HostinfoGetCpuInfo --
 *
 *      Get some attribute from /proc/cpuinfo for a given CPU
 *
 * Results:
 *      On success: Allocated, NUL-terminated attribute string.
 *      On failure: NULL.
 *
 * Side effects:
 *      None.
 *
 *----------------------------------------------------------------------
 */

static char *
HostinfoGetCpuInfo(int nCpu,    // IN:
                   char *name)  // IN:
{
   FILE *f;
   char *line;
   int cpu = 0;
   char *value = NULL;

   f = Posix_Fopen("/proc/cpuinfo", "r");

   if (f == NULL) {
      Warning(LGPFX" %s: Unable to open /proc/cpuinfo\n", __FUNCTION__);

      return NULL;
   }

   while (cpu <= nCpu &&
          StdIO_ReadNextLine(f, &line, 0, NULL) == StdIO_Success) {
      char *s;

      if ((s = strstr(line, name)) &&
          (s = strchr(s, ':'))) {
         char *e;

         s++;
         e = s + strlen(s);

         /* Skip leading and trailing while spaces */
         for (; s < e && isspace(*s); s++);
         for (; s < e && isspace(e[-1]); e--);
         *e = 0;

         /* Free previous value */
         free(value);
         value = strdup(s);
         VERIFY(value);

         cpu++;
      }
      free(line);
   }

   fclose(f);

   return value;
}
#endif


/*
 *-----------------------------------------------------------------------------
 *
 * Hostinfo_GetRatedCpuMhz --
 *
 *      Get the rated CPU speed of a given processor.
 *      Return value is in MHz.
 *
 * Results:
 *      TRUE on success, FALSE on failure
 *
 * Side effects:
 *      None.
 *
 *-----------------------------------------------------------------------------
 */

Bool
Hostinfo_GetRatedCpuMhz(int32 cpuNumber,  // IN:
                        uint32 *mHz)      // OUT:
{
#if defined(__APPLE__) || defined(__FreeBSD__)

#  if defined(__APPLE__)
#     define CPUMHZ_SYSCTL_NAME "hw.cpufrequency_max"
#  elif __FreeBSD__version >= 50011
#     define CPUMHZ_SYSCTL_NAME "hw.clockrate"
#  endif

#  if defined(CPUMHZ_SYSCTL_NAME)
   uint32 hz;
   size_t hzSize = sizeof hz;

   /* 'cpuNumber' is ignored: Intel Macs are always perfectly symmetric. */

   if (sysctlbyname(CPUMHZ_SYSCTL_NAME, &hz, &hzSize, NULL, 0) == -1) {
      return FALSE;
   }

   *mHz = hz / 1000000;

   return TRUE;
#  else
   return FALSE;
#  endif
#else
#if defined(VMX86_SERVER)
   if (HostType_OSIsVMK()) {
      uint32 tscKhzEstimate;
      VMK_ReturnStatus status = VMKernel_GetTSCkhzEstimate(&tscKhzEstimate);

      /*
       * The TSC frequency matches the CPU frequency in all modern CPUs.
       * Regardless, the TSC frequency is a much better estimate of
       * reality than failing or returning zero.
       */

      *mHz = tscKhzEstimate / 1000;

      return (status == VMK_OK);
   }
#endif

   {
      float fMhz = 0;
      char *readVal = HostinfoGetCpuInfo(cpuNumber, "cpu MHz");

      if (readVal == NULL) {
         return FALSE;
      }

      if (sscanf(readVal, "%f", &fMhz) == 1) {
         *mHz = (unsigned int)(fMhz + 0.5);
      }

      free(readVal);
   }

   return TRUE;
#endif
}


#if defined(__APPLE__) || defined(__FreeBSD__)
/*
 *-----------------------------------------------------------------------------
 *
 * HostinfoGetSysctlStringAlloc --
 *
 *      Obtains the value of a string-type host sysctl.
 *
 * Results:
 *      On success: Allocated, NUL-terminated string.
 *      On failure: NULL.
 *
 * Side effects:
 *      None.
 *
 *-----------------------------------------------------------------------------
 */

static char *
HostinfoGetSysctlStringAlloc(char const *sysctlName) // IN
{
   char *desc;
   size_t descSize;

   if (sysctlbyname(sysctlName, NULL, &descSize, NULL, 0) == -1) {
      return NULL;
   }

   desc = malloc(descSize);
   if (!desc) {
      return NULL;
   }

   if (sysctlbyname(sysctlName, desc, &descSize, NULL, 0) == -1) {
      free(desc);

      return NULL;
   }

   return desc;
}
#endif


/*
 *-----------------------------------------------------------------------------
 *
 * Hostinfo_GetCpuDescription --
 *
 *      Get the descriptive name associated with a given CPU.
 *
 * Results:
 *      On success: Allocated, NUL-terminated string.
 *      On failure: NULL.
 *
 * Side effects:
 *      None.
 *
 *-----------------------------------------------------------------------------
 */

char *
Hostinfo_GetCpuDescription(uint32 cpuNumber)  // IN:
{
#if defined(__APPLE__)
   /* 'cpuNumber' is ignored: Intel Macs are always perfectly symmetric. */
   return HostinfoGetSysctlStringAlloc("machdep.cpu.brand_string");
#elif defined(__FreeBSD__)
   return HostinfoGetSysctlStringAlloc("hw.model");
#elif defined VMX86_SERVER
   /* VMKernel treats mName as an in/out parameter so terminate it. */
   char mName[64] = { 0 };

   if (VMKernel_GetCPUModelName(cpuNumber, mName,
                                sizeof(mName)) == VMK_OK) {
      mName[sizeof(mName) - 1] = '\0';

      return strdup(mName);
   }

   return NULL;
#else
   return HostinfoGetCpuInfo(cpuNumber, "model name");
#endif
}


/*
 *----------------------------------------------------------------------
 *
 * Hostinfo_Execute --
 *
 *      Start program 'path'.  If 'wait' is TRUE, wait for program
 *	to complete and return exit status.
 *
 * Results:
 *      Exit status of 'path'.
 *
 * Side effects:
 *      Run a separate program.
 *
 *----------------------------------------------------------------------
 */

int
Hostinfo_Execute(const char *path,   // IN:
                 char * const *args, // IN:
                 Bool wait,          // IN:
                 const int *keepFds, // IN/OPT: array of fds to be kept open
                 size_t numKeepFds)  // IN: number of fds in keepFds
{
   int pid;
   int status;

   if (path == NULL) {
      return 1;
   }

   pid = fork();

   if (pid == -1) {
      return -1;
   }

   if (pid == 0) {
      Hostinfo_ResetProcessState(keepFds, numKeepFds);
      Posix_Execvp(path, args);
      exit(127);
   }

   if (wait) {
      for (;;) {
         if (waitpid(pid, &status, 0) == -1) {
            if (errno == ECHILD) {
               return 0;   // This sucks.  We really don't know.
            }
            if (errno != EINTR) {
               return -1;
            }
         } else {
            return status;
         }
      }
   } else {
      return 0;
   }
}


#ifdef __APPLE__
/*
 * How to retrieve kernel zone information. A little bit of history
 * ---
 * 1) In Mac OS versions < 10.6, we could retrieve kernel zone information like
 *    zprint did, i.e. by invoking the host_zone_info() Mach call.
 *
 *    osfmk/mach/mach_host.defs defines both arrays passed to host_zone_info()
 *    as 'out' parameters, but the implementation of the function in
 *    osfmk/kern/zalloc.c clearly treats them as 'inout' parameters. This issue
 *    is confirmed in practice: the input values passed by the user process are
 *    ignored. Now comes the scary part: is the input of the kernel function
 *    deterministically invalid, or is it some non-deterministic garbage (in
 *    which case the kernel could corrupt the user address space)? The answer
 *    is in the Mach IPC code. A cursory kernel debugging session seems to
 *    imply that the input pointer values are garbage, but the input size
 *    values are always 0. So host_zone_info() seems safe to use in practice.
 *
 * 2) In Mac OS 10.6, Apple introduced the 64-bit kernel.
 *
 *    2.1) They modified host_zone_info() to always returns KERN_NOT_SUPPORTED
 *         when the sizes (32-bit or 64-bit) of the user and kernel virtual
 *         address spaces do not match. Was bug 377049.
 *
 *         zprint got away with it by re-executing itself to match the kernel.
 *
 *    2.2) They broke the ABI for 64-bit user processes: the
 *         'zone_info.zi_*_size' fields are 32-bit in the Mac OS 10.5 SDK, and
 *         64-bit in the Mac OS 10.6 SDK. So a 64-bit user process compiled
 *         against the Mac OS 10.5 SDK works with the Mac OS 10.5 (32-bit)
 *         kernel but fails with the Mac OS 10.6 64-bit kernel.
 *
 *         zprint in Mac OS 10.6 is compiled against the Mac OS 10.6 SDK, so it
 *         got away with it.
 *
 *    The above two things made it very impractical for us to keep calling
 *    host_zone_info(). Instead we invoked zprint and parsed its non-localized
 *    output.
 *
 * 3) In Mac OS 10.7, Apple cleaned their mess and solved all the above
 *    problems by introducing a new mach_zone_info() Mach call. So this is what
 *    we use now. Was bug 816610.
 *
 * 4) In Mac OS 10.8, Apple appears to have modified mach_zone_info() to always
 *    return KERN_INVALID_HOST(!) when the calling process (not the calling
 *    thread!) is not root.
 */


/*
 *-----------------------------------------------------------------------------
 *
 * Hostinfo_GetKernelZoneElemSize --
 *
 *      Retrieve the size of the elements in a named kernel zone.
 *
 * Results:
 *      On success: the size (in bytes) > 0.
 *      On failure: 0.
 *
 * Side effects:
 *      None
 *
 *-----------------------------------------------------------------------------
 */

size_t
Hostinfo_GetKernelZoneElemSize(char const *name) // IN: Kernel zone name
{
   size_t result = 0;
   mach_zone_name_t *namesPtr;
   mach_msg_type_number_t namesSize;
   mach_zone_info_t *infosPtr;
   mach_msg_type_number_t infosSize;
   kern_return_t kr;
   mach_msg_type_number_t i;

   ASSERT(name);

   kr = mach_zone_info(mach_host_self(), &namesPtr, &namesSize, &infosPtr,
                       &infosSize);
   if (kr != KERN_SUCCESS) {
      Warning("%s: mach_zone_info failed %u.\n", __FUNCTION__, kr);
      return result;
   }

   ASSERT(namesSize == infosSize);
   for (i = 0; i < namesSize; i++) {
      if (!strcmp(namesPtr[i].mzn_name, name)) {
         result = infosPtr[i].mzi_elem_size;
         /* Check that nothing of value was lost during the cast. */
         ASSERT(result == infosPtr[i].mzi_elem_size);
         break;
      }
   }

   ASSERT_ON_COMPILE(sizeof namesPtr <= sizeof (vm_address_t));
   kr = vm_deallocate(mach_task_self(), (vm_address_t)namesPtr,
                      namesSize * sizeof *namesPtr);
   ASSERT(kr == KERN_SUCCESS);

   ASSERT_ON_COMPILE(sizeof infosPtr <= sizeof (vm_address_t));
   kr = vm_deallocate(mach_task_self(), (vm_address_t)infosPtr,
                      infosSize * sizeof *infosPtr);
   ASSERT(kr == KERN_SUCCESS);

   return result;
}


/*
 *-----------------------------------------------------------------------------
 *
 * Hostinfo_GetHardwareModel --
 *
 *      Obtains the hardware model identifier (i.e. "MacPro5,1") from the host.
 *
 * Results:
 *      On success: Allocated, NUL-terminated string.
 *      On failure: NULL.
 *
 * Side effects:
 *      None.
 *
 *-----------------------------------------------------------------------------
 */

char *
Hostinfo_GetHardwareModel(void)
{
   return HostinfoGetSysctlStringAlloc("hw.model");
}
#endif /* __APPLE__ */


/*
 *-----------------------------------------------------------------------------
 *
 * Hostinfo_SystemUpTime --
 *
 *      Return system uptime in microseconds.
 *
 *      Please note that the actual resolution of this "clock" is undefined -
 *      it varies between OSen and OS versions. Use Hostinfo_SystemTimerUS
 *      whenever possible.
 *
 * Results:
 *      System uptime in microseconds or zero in case of a failure.
 *
 * Side effects:
 *	None.
 *
 *-----------------------------------------------------------------------------
 */

VmTimeType
Hostinfo_SystemUpTime(void)
{
#if defined(__APPLE__)
   return Hostinfo_SystemTimerUS();
#elif defined(__linux__)
   int res;
   double uptime;
   int fd;
   char buf[256];

   static Atomic_Int fdStorage = { -1 };
   static Atomic_uint32 logFailedPread = { 1 };

   /*
    * /proc/uptime does not exist on Visor.  Use syscall instead.
    * Discovering Visor is a run-time check with a compile-time hint.
    */
   if (vmx86_server && HostType_OSIsVMK()) {
      uint64 uptime;
#ifdef VMX86_SERVER
      if (UNLIKELY(VMKernel_GetUptimeUS(&uptime) != VMK_OK)) {
         Log("%s: failure!\n", __FUNCTION__);

         uptime = 0;  // A timer read failure - this is really bad!
      }
#endif
      return uptime;
   }

   fd = Atomic_ReadInt(&fdStorage);

   /* Do we need to open the file the first time through? */
   if (UNLIKELY(fd == -1)) {
      fd = open("/proc/uptime", O_RDONLY);

      if (fd == -1) {
         Warning(LGPFX" Failed to open /proc/uptime: %s\n",
                 Err_Errno2String(errno));

         return 0;
      }

      /* Try to swap ours in. If we lose the race, close our fd */
      if (Atomic_ReadIfEqualWriteInt(&fdStorage, -1, fd) != -1) {
         close(fd);
      }

      /* Get the winning fd - either ours or theirs, doesn't matter anymore */
      fd = Atomic_ReadInt(&fdStorage);
   }

   ASSERT(fd != -1);

   res = pread(fd, buf, sizeof buf - 1, 0);
   if (res == -1) {
      /*
       * In case some kernel broke pread (like 2.6.28-rc1), have a fall-back
       * instead of spewing the log.  This should be rare.  Using a lock
       * around lseek and read does not work here as it will deadlock with
       * allocTrack/fileTrack enabled.
       */

      if (Atomic_ReadIfEqualWrite(&logFailedPread, 1, 0) == 1) {
         Warning(LGPFX" Failed to pread /proc/uptime: %s\n",
                 Err_Errno2String(errno));
      }
      fd = open("/proc/uptime", O_RDONLY);
      if (fd == -1) {
         Warning(LGPFX" Failed to retry open /proc/uptime: %s\n",
                 Err_Errno2String(errno));

         return 0;
      }
      res = read(fd, buf, sizeof buf - 1);
      close(fd);
      if (res == -1) {
         Warning(LGPFX" Failed to read /proc/uptime: %s\n",
                 Err_Errno2String(errno));

         return 0;
      }
   }
   ASSERT(res < sizeof buf);
   buf[res] = '\0';

   if (sscanf(buf, "%lf", &uptime) != 1) {
      Warning(LGPFX" Failed to parse /proc/uptime\n");

      return 0;
   }

   return uptime * 1000 * 1000;
#else
NOT_IMPLEMENTED();
#endif
}


#if !defined(__APPLE__)
/*
 *----------------------------------------------------------------------
 *
 * HostinfoFindEntry --
 *
 *      Search a buffer for a pair `STRING <blanks> DIGITS'
 *	and return the number DIGITS, or 0 when fail.
 *
 * Results:
 *      TRUE on  success, FALSE on failure
 *
 * Side effects:
 *      None
 *
 *----------------------------------------------------------------------
 */

static Bool
HostinfoFindEntry(char *buffer,         // IN: Buffer
                  char *string,         // IN: String sought
                  unsigned int *value)  // OUT: Value
{
   char *p = strstr(buffer, string);
   unsigned int val;

   if (p == NULL) {
      return FALSE;
   }

   p += strlen(string);

   while (*p == ' ' || *p == '\t') {
      p++;
   }
   if (*p < '0' || *p > '9') {
      return FALSE;
   }

   val = strtoul(p, NULL, 10);
   if ((errno == ERANGE) || (errno == EINVAL)) {
      return FALSE;
   }

   *value = val;

   return TRUE;
}


/*
 *----------------------------------------------------------------------
 *
 * HostinfoGetMemInfo --
 *
 *      Get some attribute from /proc/meminfo
 *      Return value is in KB.
 *
 * Results:
 *      TRUE on success, FALSE on failure
 *
 * Side effects:
 *      None.
 *
 *----------------------------------------------------------------------
 */

static Bool
HostinfoGetMemInfo(char *name,           // IN:
                   unsigned int *value)  // OUT:
{
   size_t len;
   char   buffer[4096];

   int fd = Posix_Open("/proc/meminfo", O_RDONLY);

   if (fd == -1) {
      Warning(LGPFX" %s: Unable to open /proc/meminfo\n", __FUNCTION__);

      return FALSE;
   }

   len = read(fd, buffer, sizeof buffer - 1);
   close(fd);

   if (len == -1) {
      return FALSE;
   }

   buffer[len] = '\0';

   return HostinfoFindEntry(buffer, name, value);
}


/*
 *-----------------------------------------------------------------------------
 *
 * HostinfoSysinfo --
 *
 *      Retrieve system information on a Linux system.
 *
 * Results:
 *      TRUE on success: '*totalRam', '*freeRam', '*totalSwap' and '*freeSwap'
 *                       are set if not NULL
 *      FALSE on failure
 *
 * Side effects:
 *      None.
 *
 *      This seems to be a very expensive call: like 5ms on 1GHz P3 running
 *      RH6.1 Linux 2.2.12-20.  Yes, that's 5 milliseconds.  So caller should
 *      take care.  -- edward
 *
 *-----------------------------------------------------------------------------
 */

static Bool
HostinfoSysinfo(uint64 *totalRam,  // OUT: Total RAM in bytes
                uint64 *freeRam,   // OUT: Free RAM in bytes
                uint64 *totalSwap, // OUT: Total swap in bytes
                uint64 *freeSwap)  // OUT: Free swap in bytes
{
#ifdef HAVE_SYSINFO
   // Found in linux/include/kernel.h for a 2.5.6 kernel --hpreg
   struct vmware_sysinfo {
	   long uptime;			/* Seconds since boot */
	   unsigned long loads[3];	/* 1, 5, and 15 minute load averages */
	   unsigned long totalram;	/* Total usable main memory size */
	   unsigned long freeram;	/* Available memory size */
	   unsigned long sharedram;	/* Amount of shared memory */
	   unsigned long bufferram;	/* Memory used by buffers */
	   unsigned long totalswap;	/* Total swap space size */
	   unsigned long freeswap;	/* swap space still available */
	   unsigned short procs;	/* Number of current processes */
	   unsigned short pad;		/* explicit padding for m68k */
	   unsigned long totalhigh;	/* Total high memory size */
	   unsigned long freehigh;	/* Available high memory size */
	   unsigned int mem_unit;	/* Memory unit size in bytes */
	   // Padding: libc5 uses this..
	   char _f[20 - 2 * sizeof(long) - sizeof(int)];
   };
   struct vmware_sysinfo si;

   if (sysinfo((struct sysinfo *)&si) < 0) {
      return FALSE;
   }

   if (si.mem_unit == 0) {
      /*
       * Kernel versions < 2.3.23. Those kernels used a smaller sysinfo
       * structure, whose last meaningful field is 'procs' --hpreg
       */

      si.mem_unit = 1;
   }

   if (totalRam) {
      *totalRam = (uint64)si.totalram * si.mem_unit;
   }
   if (freeRam) {
      *freeRam = (uint64)si.freeram * si.mem_unit;
   }
   if (totalSwap) {
      *totalSwap = (uint64)si.totalswap * si.mem_unit;
   }
   if (freeSwap) {
      *freeSwap = (uint64)si.freeswap * si.mem_unit;
   }

   return TRUE;
#else // ifdef HAVE_SYSINFO
   NOT_IMPLEMENTED();
#endif // ifdef HAVE_SYSINFO
}
#endif // ifndef __APPLE__


#if defined(__linux__) || defined(__FreeBSD__) || defined(sun)
/*
 *-----------------------------------------------------------------------------
 *
 * HostinfoGetLinuxMemoryInfoInPages --
 *
 *      Obtain the minimum memory to be maintained, total memory available,
 *      and free memory available on the host (Linux) in pages.
 *
 * Results:
 *      TRUE on success: '*minSize', '*maxSize' and '*currentSize' are set
 *      FALSE on failure
 *
 * Side effects:
 *      None
 *
 *-----------------------------------------------------------------------------
 */

Bool
HostinfoGetLinuxMemoryInfoInPages(unsigned int *minSize,      // OUT:
                                  unsigned int *maxSize,      // OUT:
                                  unsigned int *currentSize)  // OUT:
{
   uint64 total;
   uint64 free;
   unsigned int cached = 0;

   /*
    * Note that the free memory provided by linux does not include buffer and
    * cache memory. Linux tries to use the free memory to cache file. Most of
    * those memory can be freed immediately when free memory is low,
    * so for our purposes it should be counted as part of the free memory .
    * There is no good way to collect the useable free memory in 2.2 and 2.4
    * kernel.
    *
    * Here is our solution: The free memory we report includes cached memory.
    * Mmapped memory is reported as cached. The guest RAM memory, which is
    * mmaped to a ram file, therefore make up part of the cached memory. We
    * exclude the size of the guest RAM from the amount of free memory that we
    * report here. Since we don't know about the RAM size of other VMs, we
    * leave that to be done in serverd/MUI.
    */

   if (HostinfoSysinfo(&total, &free, NULL, NULL) == FALSE) {
      return FALSE;
   }

   /*
    * Convert to pages and round up total memory to the nearest multiple of 8
    * or 32 MB, since the "total" amount of memory reported by Linux is the
    * total physical memory - amount used by the kernel.
    */

   if (total < (uint64)128 * 1024 * 1024) {
      total = ROUNDUP(total, (uint64)8 * 1024 * 1024);
   } else {
      total = ROUNDUP(total, (uint64)32 * 1024 * 1024);
   }

   *minSize = 128; // XXX - Figure out this value
   *maxSize = total / PAGE_SIZE;

   HostinfoGetMemInfo("Cached:", &cached);
   if (currentSize) {
      *currentSize = free / PAGE_SIZE + cached / (PAGE_SIZE / 1024);
   }

   return TRUE;
}


/*
 *-----------------------------------------------------------------------------
 *
 * HostinfoGetSwapInfoInPages --
 *
 *      Obtain the total swap and free swap on the host (Linux) in
 *      pages.
 *
 * Results:
 *      TRUE on success: '*totalSwap' and '*freeSwap' are set if not NULL
 *      FALSE on failure
 *
 * Side effects:
 *      None
 *
 *-----------------------------------------------------------------------------
 */

Bool
Hostinfo_GetSwapInfoInPages(unsigned int *totalSwap,  // OUT:
                            unsigned int *freeSwap)   // OUT:
{
   uint64 total;
   uint64 free;

   if (HostinfoSysinfo(NULL, NULL, &total, &free) == FALSE) {
      return FALSE;
   }

   if (totalSwap != NULL) {
      *totalSwap = total / PAGE_SIZE;
   }

   if (freeSwap != NULL) {
      *freeSwap = free / PAGE_SIZE;
   }

   return TRUE;
}
#endif


/*
 *-----------------------------------------------------------------------------
 *
 * Hostinfo_GetMemoryInfoInPages --
 *
 *      Obtain the minimum memory to be maintained, total memory available,
 *      and free memory available on the host in pages.
 *
 * Results:
 *      TRUE on success: '*minSize', '*maxSize' and '*currentSize' are set
 *      FALSE on failure
 *
 * Side effects:
 *      None
 *
 *-----------------------------------------------------------------------------
 */

Bool
Hostinfo_GetMemoryInfoInPages(unsigned int *minSize,      // OUT:
                              unsigned int *maxSize,      // OUT:
                              unsigned int *currentSize)  // OUT:
{
#if defined(__APPLE__)
   mach_msg_type_number_t count;
   vm_statistics_data_t stat;
   kern_return_t error;
   uint64_t memsize;
   size_t memsizeSize = sizeof memsize;

   /*
    * Largely inspired by
    * darwinsource-10.4.5/top-15/libtop.c::libtop_p_vm_sample().
    */

   count = HOST_VM_INFO_COUNT;
   error = host_statistics(mach_host_self(), HOST_VM_INFO,
                           (host_info_t) &stat, &count);

   if (error != KERN_SUCCESS || count != HOST_VM_INFO_COUNT) {
      Warning("%s: Unable to retrieve host vm stats.\n", __FUNCTION__);

      return FALSE;
   }

   // XXX Figure out this value.
   *minSize = 128;

   /*
    * XXX Hopefully this includes cached memory as well. We should check.
    * No. It returns only completely used pages.
    */

   *currentSize = stat.free_count;

   /*
    * Adding up the stat values does not sum to 100% of physical memory.
    * The correct value is available from sysctl so we do that instead.
    */

   if (sysctlbyname("hw.memsize", &memsize, &memsizeSize, NULL, 0) == -1) {
      Warning("%s: Unable to retrieve host vm hw.memsize.\n", __FUNCTION__);

      return FALSE;
   }

   *maxSize = memsize / PAGE_SIZE;
   return TRUE;
#elif defined(VMX86_SERVER)
   uint64 total;
   uint64 free;
   VMK_ReturnStatus status;

   if (VmkSyscall_Init(FALSE, NULL, 0)) {
      status = VMKernel_GetMemSize(&total, &free);
      if (status == VMK_OK) {
         *minSize = 128;
         *maxSize = total / PAGE_SIZE;
         *currentSize = free / PAGE_SIZE;

         return TRUE;
      }
   }

   return FALSE;
#else
   return HostinfoGetLinuxMemoryInfoInPages(minSize, maxSize, currentSize);
#endif
}


/*
 *-----------------------------------------------------------------------------
 *
 * Hostinfo_GetModulePath --
 *
 *	Retrieve the full path to the executable. Not supported under VMvisor.
 *
 *      The value can be controlled by the invoking user, so the calling code
 *      should perform extra checks if it is going to use the value to
 *      open/exec content in a security-sensitive context.
 *
 * Results:
 *      On success: The allocated, NUL-terminated file path.
 *         Note: This path can be a symbolic or hard link; it's just one
 *         possible path to access the executable.
 *
 *      On failure: NULL.
 *
 * Side effects:
 *	None
 *
 *-----------------------------------------------------------------------------
 */

char *
Hostinfo_GetModulePath(uint32 priv)  // IN:
{
   char *path;

#if defined(__APPLE__)
   uint32_t pathSize = FILE_MAXPATH;
#else
   uid_t uid = -1;
#endif

   if ((priv != HGMP_PRIVILEGE) && (priv != HGMP_NO_PRIVILEGE)) {
      Warning("%s: invalid privilege parameter\n", __FUNCTION__);

      return NULL;
   }

#if defined(__APPLE__)
   path = Util_SafeMalloc(pathSize);
   if (_NSGetExecutablePath(path, &pathSize)) {
      Warning(LGPFX" %s: _NSGetExecutablePath failed.\n", __FUNCTION__);
      free(path);

      return NULL;
   }

#else
#if defined(VMX86_SERVER)
   if (HostType_OSIsVMK()) {
      return NULL;
   }
#endif

   // "/proc/self/exe" only exists on Linux 2.2+.
   ASSERT(Hostinfo_OSVersion(0) > 2 ||
          (Hostinfo_OSVersion(0) == 2 && Hostinfo_OSVersion(1) >= 2));

   if (priv == HGMP_PRIVILEGE) {
      uid = Id_BeginSuperUser();
   }

   path = Posix_ReadLink("/proc/self/exe");

   if (priv == HGMP_PRIVILEGE) {
      Id_EndSuperUser(uid);
   }

   if (path == NULL) {
      Warning(LGPFX" %s: readlink failed: %s\n", __FUNCTION__,
              Err_Errno2String(errno));
   }
#endif

   return path;
}


/*
 *----------------------------------------------------------------------
 *
 * Hostinfo_GetLibraryPath --
 *
 *      Try and deduce the path to the library where the specified
 *      address resides. Expected usage is that the caller will pass
 *      in the address of one of the caller's own functions.
 *
 *      Not implemented on MacOS.
 *
 * Results:
 *      The path (which MAY OR MAY NOT BE ABSOLUTE) or NULL on failure.
 *
 * Side effects:
 *      Memory is allocated.
 *
 *----------------------------------------------------------------------
 */

char *
Hostinfo_GetLibraryPath(void *addr)  // IN
{
#ifdef __linux__
   Dl_info info;

   if (dladdr(addr, &info)) {
      return Unicode_Alloc(info.dli_fname, STRING_ENCODING_DEFAULT);
   }
   return NULL;
#else
   return NULL;
#endif
}


/*
 *----------------------------------------------------------------------
 *
 * Hostinfo_QueryProcessExistence --
 *
 *      Determine if a PID is "alive" or "dead". Failing to be able to
 *      do this perfectly, do not make any assumption - say the answer
 *      is unknown.
 *
 * Results:
 *      HOSTINFO_PROCESS_QUERY_ALIVE    Process is alive
 *      HOSTINFO_PROCESS_QUERY_DEAD     Process is dead
 *      HOSTINFO_PROCESS_QUERY_UNKNOWN  Don't know
 *
 * Side effects:
 *      None
 *
 *----------------------------------------------------------------------
 */

HostinfoProcessQuery
Hostinfo_QueryProcessExistence(int pid)  // IN:
{
   HostinfoProcessQuery ret;
   int err = (kill(pid, 0) == -1) ? errno : 0;

   switch (err) {
   case 0:
   case EPERM:
      ret = HOSTINFO_PROCESS_QUERY_ALIVE;
      break;
   case ESRCH:
      ret = HOSTINFO_PROCESS_QUERY_DEAD;
      break;
   default:
      ret = HOSTINFO_PROCESS_QUERY_UNKNOWN;
      break;
   }

   return ret;
}<|MERGE_RESOLUTION|>--- conflicted
+++ resolved
@@ -837,28 +837,8 @@
  *      return the result.
  *
  * Return value:
-<<<<<<< HEAD
- *      The default value of the "short name", upon entry to this routine, is
- *      the officially supported identification for a generic Linux
- *      (otherLinux).
- *
- *      If the distro is officially supported (by VMware)- it's recognized
- *      the code of this routine - the "short name" will be overwritten with
- *      the officially supported "short name" of the distro. Only VMware adds
- *      distros and related codes to this routine.
- *
- *      An unsupported "short name" will be ignored by the rest of the
- *      software stack.
- *
- *      If the short name is not one of the officially support ones, the
- *      default value will be left in place.
- *
- *      The "long name" and detailed data will fully identify what Linux
- *      is actually present.
-=======
  *      TRUE    success; a match was found
  *      FALSE   failure; no match was found
->>>>>>> 8acaae0c
  *
  * Side effects:
  *      None
