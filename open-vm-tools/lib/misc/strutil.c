/*********************************************************
<<<<<<< HEAD
 * Copyright (C) 1998-2016 VMware, Inc. All rights reserved.
=======
 * Copyright (C) 1998-2017 VMware, Inc. All rights reserved.
>>>>>>> a9668e03
 *
 * This program is free software; you can redistribute it and/or modify it
 * under the terms of the GNU Lesser General Public License as published
 * by the Free Software Foundation version 2.1 and no later version.
 *
 * This program is distributed in the hope that it will be useful, but
 * WITHOUT ANY WARRANTY; without even the implied warranty of MERCHANTABILITY
 * or FITNESS FOR A PARTICULAR PURPOSE.  See the Lesser GNU General Public
 * License for more details.
 *
 * You should have received a copy of the GNU Lesser General Public License
 * along with this program; if not, write to the Free Software Foundation, Inc.,
 * 51 Franklin St, Fifth Floor, Boston, MA  02110-1301 USA.
 *
 *********************************************************/

/*
 * strutil.c --
 *
 *    String utility functions.
 */

#include <errno.h>
#include <stdio.h>
#include <stdlib.h>
#include <string.h>
#if !defined(_WIN32)
#include <strings.h> /* For strncasecmp */
#include <stdint.h>
#endif
#include "vmware.h"
#include "strutil.h"
#include "str.h"
#include "dynbuf.h"
#include "vm_ctype.h"
#include "util.h"

#ifndef SIZE_MAX /* SIZE_MAX is new in C99 */
#define SIZE_MAX ((size_t) -1)
#endif


/*
 *-----------------------------------------------------------------------------
 *
 * StrUtil_IsEmpty --
 *
 *      Test if a non-NULL string is empty.
 *
 * Results:
 *      TRUE if the string has length 0, FALSE otherwise.
 *
 * Side effects:
 *      None
 *
 *-----------------------------------------------------------------------------
 */

#ifdef VMX86_DEBUG
static INLINE Bool
StrUtil_IsEmpty(const char *str)  // IN:
{
   ASSERT(str != NULL);
   return str[0] == '\0';
}
#endif

/*
 *-----------------------------------------------------------------------------
 *
 * StrUtil_IsEmpty --
 *
 *      Test if a non-NULL string is empty.
 *
 * Results:
 *      TRUE if the string has length 0, FALSE otherwise.
 *
 * Side effects:
 *      None
 *
 *-----------------------------------------------------------------------------
 */

#ifdef VMX86_DEBUG
static INLINE Bool
StrUtil_IsEmpty(const char *str)  // IN:
{
   ASSERT(str != NULL);
   return str[0] == '\0';
}
#endif

/*
 *-----------------------------------------------------------------------------
 *
 * StrUtil_GetNextToken --
 *
 *      Get the next token from a string after a given index w/o modifying the
 *      original string.
 *
 * Results:
 *      An allocated, NUL-terminated string containing the token. 'index' is
 *         updated to point after the returned token
 *      NULL if no tokens are left
 *
 * Side effects:
 *      None
 *
 *-----------------------------------------------------------------------------
 */

char *
StrUtil_GetNextToken(unsigned int *index,    // IN/OUT: Index to start at
                     const char *str,        // IN    : String to parse
                     const char *delimiters) // IN    : Chars separating tokens
{
   unsigned int startIndex;
   unsigned int length;
   char *token;

   ASSERT(index);
   ASSERT(str);
   ASSERT(delimiters);
   ASSERT(*index <= strlen(str));

#define NOT_DELIMITER (Str_Strchr(delimiters, str[*index]) == NULL)

   /* Skip leading delimiters. */
   for (; ; (*index)++) {
      if (str[*index] == '\0') {
         return NULL;
      }

      if (NOT_DELIMITER) {
         break;
      }
   }
   startIndex = *index;

   /*
    * Walk the string until we reach the end of it, or we find a
    * delimiter.
    */
   for ((*index)++; str[*index] != '\0' && NOT_DELIMITER; (*index)++) {
   }

#undef NOT_DELIMITER

   length = *index - startIndex;
   ASSERT(length);
   token = Util_SafeMalloc(length + 1 /* NUL */);
   memcpy(token, str + startIndex, length);
   token[length] = '\0';

   return token;
}


/*
 *-----------------------------------------------------------------------------
 *
 * StrUtil_GetNextIntToken --
 *
 *      Acts like StrUtil_GetNextToken except it returns an int32.
 *
 * Results:
 *      TRUE if a valid int was parsed and 'out' contains the parsed int.
 *      FALSE otherwise. Contents of 'out' are undefined.
 *
 * Side effects:
 *      None
 *
 *-----------------------------------------------------------------------------
 */

Bool
StrUtil_GetNextIntToken(int32 *out,             // OUT   : parsed int
                        unsigned int *index,    // IN/OUT: Index to start at
                        const char *str,        // IN    : String to parse
                        const char *delimiters) // IN    : Chars separating tokens
{
   char *resultStr;
   Bool valid = FALSE;

   ASSERT(out);
   ASSERT(index);
   ASSERT(str);
   ASSERT(delimiters);

   resultStr = StrUtil_GetNextToken(index, str, delimiters);
   if (resultStr == NULL) {
      return FALSE;
   }

   valid = StrUtil_StrToInt(out, resultStr);
   free(resultStr);

   return valid;
}


/*
 *-----------------------------------------------------------------------------
 *
 * StrUtil_GetNextUintToken --
 *
 *      Acts like StrUtil_GetNextIntToken except it returns an uint32.
 *
 * Results:
 *      TRUE if a valid int was parsed and 'out' contains the parsed int.
 *      FALSE otherwise. Contents of 'out' are undefined.
 *
 * Side effects:
 *      None
 *
 *-----------------------------------------------------------------------------
 */

Bool
StrUtil_GetNextUintToken(uint32 *out,            // OUT   : parsed int
                         unsigned int *index,    // IN/OUT: Index to start at
                         const char *str,        // IN    : String to parse
                         const char *delimiters) // IN    : Chars separating tokens
{
   char *resultStr;
   Bool valid = FALSE;

   ASSERT(out);
   ASSERT(index);
   ASSERT(str);
   ASSERT(delimiters);

   resultStr = StrUtil_GetNextToken(index, str, delimiters);
   if (resultStr == NULL) {
      return FALSE;
   }

   valid = StrUtil_StrToUint(out, resultStr);
   free(resultStr);

   return valid;
}


/*
 *-----------------------------------------------------------------------------
 *
 * StrUtil_GetNextInt64Token --
 *
 *      Acts like StrUtil_GetNextToken except it returns an int64.
 *
 * Results:
 *      TRUE on a successful retrieval. FALSE otherwise.
 *      Token is stored in 'out', which is left undefined in the FALSE case.
 *
 * Side effects:
 *      None
 *
 *-----------------------------------------------------------------------------
 */

Bool
StrUtil_GetNextInt64Token(int64 *out,             // OUT: The output value
                          unsigned int *index,    // IN/OUT: Index to start at
                          const char *str,        // IN    : String to parse
                          const char *delimiters) // IN    : Chars separating tokens
{
   char *resultStr;
   Bool result;

   ASSERT(out);
   ASSERT(index);
   ASSERT(str);
   ASSERT(delimiters);

   resultStr = StrUtil_GetNextToken(index, str, delimiters);
   result = resultStr ? StrUtil_StrToInt64(out, resultStr) : FALSE;
   free(resultStr);

   return result;
}


/*
 *-----------------------------------------------------------------------------
 *
 * StrUtil_DecimalStrToUint --
 *
 *      Convert a string into an integer.
 *
 * Results:
 *      TRUE if the conversion was successful, and 'out' contains the converted
 *      result, and 'str' is updated to point to new place after last processed
 *      digit.
 *      FALSE otherwise.
 *
 * Side effects:
 *      None
 *
 *-----------------------------------------------------------------------------
 */

Bool
StrUtil_DecimalStrToUint(unsigned int *out, // OUT
                         const char **str)  // IN/OUT : String to parse
{
   unsigned long val;
   char *ptr;

   ASSERT(out);
   ASSERT(str);

   errno = 0;
   val = strtoul(*str, &ptr, 10);
   if (ptr == *str || errno == ERANGE || val != (unsigned int)val) {
      return FALSE;
   }
   *str = ptr;
   *out = (unsigned int)val;
   return TRUE;
}


/*
 *-----------------------------------------------------------------------------
 *
 * StrUtil_StrToInt --
 *
 *      Convert a string into an integer.
 *
 * Results:
 *      TRUE if the conversion was successful and 'out' contains the converted
 *      result.
 *      FALSE otherwise. 'out' is undefined.
 *
 * Side effects:
 *      None
 *
 *-----------------------------------------------------------------------------
 */

Bool
StrUtil_StrToInt(int32 *out,      // OUT
                 const char *str) // IN : String to parse
{
   char *ptr;
   long val;

   ASSERT(out);
   ASSERT(str);

   errno = 0;

   val = strtol(str, &ptr, 0);
   *out = (int32)val;

   /*
    * Input must be non-empty, complete, no overflow, and value read must fit
    * into 32 bits - both signed and unsigned values are accepted.
    */

   return ptr != str && *ptr == '\0' && errno != ERANGE &&
          (val == (int32)val || val == (uint32)val);
}


/*
 *-----------------------------------------------------------------------------
 *
 * StrUtil_StrToUint --
 *
 *      Convert a string into unsigned integer.
 *
 * Results:
 *      TRUE if the conversion succeeded and 'out' contains the result.
 *      FALSE otherwise. 'out' is undefined.
 *
 * Side effects:
 *      None
 *
 *-----------------------------------------------------------------------------
 */

Bool
StrUtil_StrToUint(uint32 *out,     // OUT
                  const char *str) // IN : String to parse
{
   char *ptr;
   unsigned long val;

   ASSERT(out);
   ASSERT(str);

   errno = 0;

   val = strtoul(str, &ptr, 0);
   *out = (uint32)val;

   /*
    * Input must be non-empty, complete, no overflow, and value read must fit
    * into 32 bits - both signed and unsigned values are accepted.
    */

   return ptr != str && *ptr == '\0' && errno != ERANGE &&
          (val == (uint32)val || val == (int32)val);
}


/*
 *-----------------------------------------------------------------------------
 *
 * StrUtil_StrToInt64 --
 *
 *      Convert a string into a 64bit integer.
 *
 * Results:
 *      TRUE if conversion was successful, FALSE otherwise.
 *      Value is stored in 'out', which is left undefined in the FALSE case.
 *
 * Side effects:
 *      None
 *
 *-----------------------------------------------------------------------------
 */

Bool
StrUtil_StrToInt64(int64 *out,      // OUT: The output value
                   const char *str) // IN : String to parse
{
   char *ptr;

   ASSERT(out);
   ASSERT(str);

   errno = 0;

#if defined(_WIN32)
   *out = _strtoi64(str, &ptr, 0);
#elif defined(__FreeBSD__)
   *out = strtoq(str, &ptr, 0);
#else
   *out = strtoll(str, &ptr, 0);
#endif

   return ptr != str && ptr[0] == '\0' && errno != ERANGE;
}


/*
 *-----------------------------------------------------------------------------
 *
 * StrUtil_StrToUint64 --
 *
 *      Convert a string into an unsigned 64bit integer.
 *
 * Results:
 *      TRUE if conversion was successful, FALSE otherwise.
 *      Value is stored in 'out', which is left undefined in the FALSE case.
 *
 * Side effects:
 *      None
 *
 *-----------------------------------------------------------------------------
 */

Bool
StrUtil_StrToUint64(uint64 *out,     // OUT: The output value
                    const char *str) // IN : String to parse
{
   char *ptr;

   ASSERT(out);
   ASSERT(str);

   errno = 0;

#if defined(_WIN32)
   *out = _strtoui64(str, &ptr, 0);
#elif defined(__FreeBSD__)
   *out = strtouq(str, &ptr, 0);
#else
   *out = strtoull(str, &ptr, 0);
#endif

   return ptr != str && ptr[0] == '\0' && errno != ERANGE && errno != EINVAL;
}


/*
 *-----------------------------------------------------------------------------
 *
 * StrUtil_StrToSizet --
 *
 *      Convert a string into an unsigned integer that is either 32-bits or
 *      64-bits long, depending on the underlying architecture.
 *
 * Results:
 *      TRUE if conversion was successful, FALSE otherwise.
 *      Value is stored in 'out', which is left undefined in the FALSE case.
 *
 * Side effects:
 *      None
 *
 *-----------------------------------------------------------------------------
 */

Bool
StrUtil_StrToSizet(size_t *out,     // OUT: The output value
                   const char *str) // IN : String to parse
{
   char *ptr;

   ASSERT(out);
   ASSERT(str);

   errno = 0;
#if defined VM_64BIT
   ASSERT_ON_COMPILE(sizeof *out == sizeof(uint64));
#   if defined(_WIN32)
   *out = _strtoui64(str, &ptr, 0);
#   elif defined(__FreeBSD__)
   *out = strtouq(str, &ptr, 0);
#   else
   *out = strtoull(str, &ptr, 0);
#   endif
#else
   ASSERT_ON_COMPILE(sizeof *out == sizeof(uint32));
   *out = strtoul(str, &ptr, 0);
#endif

   return ptr != str && *ptr == '\0' && errno != ERANGE;
}


/*
 *-----------------------------------------------------------------------------
 *
 * StrUtil_StrToDouble --
 *
 *      Convert a string into a double.
 *
 * Results:
 *      TRUE if the conversion was successful and 'out' contains the converted
 *      result.
 *      FALSE otherwise. 'out' is undefined.
 *
 * Side effects:
 *      Modifies errno.
 *
 *-----------------------------------------------------------------------------
 */

Bool
StrUtil_StrToDouble(double *out,      // OUT: The output value
                    const char *str)  // IN : String to parse
{
   char *ptr = NULL;

   ASSERT(out);
   ASSERT(str);

   errno = 0;

   *out = strtod(str, &ptr);

   /*
    * Input must be complete and no overflow.
    */

   return ptr != str && *ptr == '\0' && errno != ERANGE;
}


/*
 *-----------------------------------------------------------------------------
 *
 * StrUtil_CapacityToBytes --
 *
 *      Converts a string containing a measure of capacity (such as
 *      "100MB" or "1.5k") into an unadorned and primitive quantity of bytes
 *      capacity. The comment before the switch statement describes the kinds
 *      of capacity expressible.
 *
 * Results:
 *      TRUE if conversion was successful, FALSE otherwise.
 *      Value is stored in 'out', which is left undefined in the FALSE case.
 *
 * Side effects:
 *      None
 *
 *-----------------------------------------------------------------------------
 */

Bool
StrUtil_CapacityToBytes(uint64 *out,        // OUT: The output value
                        const char *str,    // IN: String to parse
                        unsigned int bytes) // IN: Bytes per unit in an
                                            //     unadorned string

{
   double quantity;
   char *rest;

   ASSERT(out);
   ASSERT(str);

   errno = 0;
   quantity = strtod(str, &rest);
   if (errno == ERANGE) {
      return FALSE;
   }

   /* Skip over any whitespace in the suffix. */
   while (*rest == ' ' || *rest == '\t') {
      rest++;
   }
   if (*rest != '\0') {
      uint64 shift;
      Bool suffixOK = TRUE;

      /*
       * [kK], [mM], [gG], and [tT] represent kilo, mega, giga, and tera
       * byte quantities respectively. [bB] represents a singular byte
       * quantity. [sS] represents a sector quantity.
       *
       * For kilo, mega, giga, and tera we're OK with an additional byte
       * suffix. Otherwise, the presence of an additional suffix is an error.
       */
      switch (*rest) {
      case 'b': case 'B': shift = 0;  suffixOK = FALSE; break;
      case 's': case 'S': shift = 9;  suffixOK = FALSE; break;
      case 'k': case 'K': shift = 10;                   break;
      case 'm': case 'M': shift = 20;                   break;
      case 'g': case 'G': shift = 30;                   break;
      case 't': case 'T': shift = 40;                   break;
      default :                                         return FALSE;
      }
      switch(*++rest) {
      case '\0':
         break;
      case 'b': case 'B':
         if (suffixOK && !*++rest) {
            break;
         }
         /* FALLTHRU */
      default:
         return FALSE;
      }
      quantity *= CONST64U(1) << shift;
   } else {
      /*
       * No suffix, so multiply by the number of bytes per unit as specified
       * by the caller.
       */
      quantity *= bytes;
   }

   *out = quantity;

   return TRUE;
}


/*
 *-----------------------------------------------------------------------------
 *
 * StrUtil_CapacityToSectorType --
 *
 *      Converts a string containing a measure of disk capacity (such as
 *      "100MB" or "1.5k") into an unadorned and primitive quantity of sector
 *      capacity.
 *
 * Results:
 *      TRUE if conversion was successful, FALSE otherwise.
 *      Value is stored in 'out', which is left undefined in the FALSE case.
 *
 * Side effects:
 *      None
 *
 *-----------------------------------------------------------------------------
 */

Bool
StrUtil_CapacityToSectorType(SectorType *out,    // OUT: The output value
                             const char *str,    // IN: String to parse
                             unsigned int bytes) // IN: Bytes per unit in an
                                                 //     unadorned string

{
   uint64 quantityInBytes;

   if (StrUtil_CapacityToBytes(&quantityInBytes, str, bytes) == FALSE) {
      return FALSE;
   }

   /*
    * Convert from "number of bytes" to "number of sectors", rounding up or
    * down appropriately.
    *
    * XXX: We should use DISKLIB_SECTOR_SIZE, but do we really want the
    * disklib header dependencies in this file?
    *
    */
   *out = (SectorType)((quantityInBytes + 256) / 512);

   return TRUE;
}


/*
 *-----------------------------------------------------------------------------
 *
 * StrUtil_FormatSizeInBytesUnlocalized --
 *
 *      Format a size (in bytes) to a string in a user-friendly way.
 *
 *      Example: 160041885696 -> "149.1 GB"
 *
 * Results:
 *      The allocated, NUL-terminated string (not localized).
 *
 * Side effects:
 *      None
 *
 *-----------------------------------------------------------------------------
 */

char *
StrUtil_FormatSizeInBytesUnlocalized(uint64 size) // IN
{
   /*
    * XXX TODO, BUG 199661:
    * This is a direct copy of Msg_FormatSizeInBytes without localization.
    * These two functions should ideally share the basic functionality, and
    * just differ in the string localization
    */

   char const *fmt;
   double sizeInSelectedUnit;
   unsigned int precision;
   char *sizeFormat;
   char *sizeString;
   char *result;
   static const double epsilon = 0.01;
   double delta;

   if (size >= CONST64U(1) << 40 /* 1 TB */) {
      fmt = "%s TB";
      sizeInSelectedUnit = (double)size / (CONST64U(1) << 40);
      precision = 1;
   } else if (size >= CONST64U(1) << 30 /* 1 GB */) {
      fmt = "%s GB";
      sizeInSelectedUnit = (double)size / (CONST64U(1) << 30);
      precision = 1;
   } else if (size >= CONST64U(1) << 20 /* 1 MB */) {
      fmt = "%s MB";
      sizeInSelectedUnit = (double)size / (CONST64U(1) << 20);
      precision = 1;
   } else if (size >= CONST64U(1) << 10 /* 1 KB */) {
      fmt = "%s KB";
      sizeInSelectedUnit = (double)size / (CONST64U(1) << 10);
      precision = 1;
   } else if (size >= CONST64U(2) /* 2 bytes */) {
      fmt = "%s bytes";
      sizeInSelectedUnit = (double)size;
      precision = 0; // No fractional byte.
   } else if (size >= CONST64U(1) /* 1 byte */) {
      fmt = "%s byte";
      sizeInSelectedUnit = (double)size;
      precision = 0; // No fractional byte.
   } else {
      ASSERT(size == CONST64U(0) /* 0 bytes */);
      fmt = "%s bytes";
      sizeInSelectedUnit = (double)size;
      precision = 0; // No fractional byte.
   }

   /*
    * We cast to uint32 instead of uint64 here because of a problem with the
    * NetWare Tools build. However, it's safe to cast to uint32 since we have
    * already reduced the range of sizeInSelectedUnit above.
    */
   // If it would display with .0, round it off and display the integer value.
   delta = (uint32)(sizeInSelectedUnit + 0.5) - sizeInSelectedUnit;
   if (delta < 0) {
      delta = -delta;
   }
   if (delta <= epsilon) {
      precision = 0;
      sizeInSelectedUnit = (double)(uint32)(sizeInSelectedUnit + 0.5);
   }

   sizeFormat = Str_Asprintf(NULL, "%%.%uf", precision);
   sizeString = Str_Asprintf(NULL, sizeFormat, sizeInSelectedUnit);
   result = Str_Asprintf(NULL, fmt, sizeString);
   free(sizeFormat);
   free(sizeString);

   return result;
}


/*
 *----------------------------------------------------------------------
 *
 * StrUtil_GetLongestLineLength --
 *
 *      Given a buffer with one or more lines
 *      this function computes the length of the
 *      longest line in a buffer.  Input buffer is an array of
 *      arbitrary bytes (including NUL character), line separator
 *      is '\n', and is counted in line length.  Like:
 *        "", 0     => 0
 *        "\n", 1   => 1
 *        "X", 1    => 1
 *        "XX\n", 3 => 3
 *        "X\nY", 3 => 2
 *        "\n\n", 2 => 1
 *
 * Results:
 *      Returns the length of the longest line in the 'buf'.
 *
 * Side effects:
 *      None.
 *
 *----------------------------------------------------------------------
 */

size_t
StrUtil_GetLongestLineLength(const char *buf,   //IN
                             size_t bufLength)  //IN
{
    size_t longest = 0;

    while (bufLength) {
       const char *next;
       size_t len;

       next = memchr(buf, '\n', bufLength);
       if (next) {
          next++;
          len = next - buf;
       } else {
          len = bufLength;
       }
       if (len > longest) {
          longest = len;
       }
       bufLength -= len;
       buf = next;
    }

    return longest;
}


/*
 *----------------------------------------------------------------------
 *
 * StrUtil_StartsWith --
 *
 *      Determines if a string starts with another string.
 *
 * Results:
 *      TRUE if 's' starts with 'prefix', FALSE otherwise.
 *
 * Side effects:
 *      None.
 *
 *----------------------------------------------------------------------
 */

Bool
StrUtil_StartsWith(const char *s,      // IN
                   const char *prefix) // IN
{
   ASSERT(s != NULL);
   ASSERT(prefix != NULL);

   while (*prefix && *prefix == *s) {
      prefix++;
      s++;
   }

   return *prefix == '\0';
}


/*
 *----------------------------------------------------------------------
 *
 * StrUtil_CaselessStartsWith --
 *
 *      A case-insensitive version of StrUtil_StartsWith.
 *
 * Results:
 *      TRUE if 's' starts with 'prefix', FALSE otherwise.
 *
 * Side effects:
 *      None.
 *
 *----------------------------------------------------------------------
 */

Bool
StrUtil_CaselessStartsWith(const char *s,      // IN
                           const char *prefix) // IN
{
   ASSERT(s != NULL);
   ASSERT(prefix != NULL);

   return Str_Strncasecmp(s, prefix, strlen(prefix)) == 0;
}


/*
 *-----------------------------------------------------------------------------
 *
 * StrUtil_EndsWith --
 *
 *      Detects if a string ends with another string.
 *
 * Results:
 *      TRUE  if string 'suffix' is found at the end of string 's'
 *      FALSE otherwise.
 *
 * Side effects:
 *      None.
 *
 *-----------------------------------------------------------------------------
 */

Bool
StrUtil_EndsWith(const char *s,      // IN
                 const char *suffix) // IN
{
   size_t slen;
   size_t suffixlen;

   ASSERT(s);
   ASSERT(suffix);

   slen = strlen(s);
   suffixlen = strlen(suffix);

   if (suffixlen > slen) {
      return FALSE;
   }

   return strcmp(s + slen - suffixlen, suffix) == 0;
}


/*
 *-----------------------------------------------------------------------------
 *
 * StrUtil_IsASCII --
 *
 * Results:
 *      Returns TRUE if the string contains only ASCII characters, FALSE
 *      otherwise.
 *
 * Side effects:
 *      None.
 *
 *-----------------------------------------------------------------------------
 */

Bool
StrUtil_IsASCII(const char *s) // IN
{
   ASSERT(s != NULL);

   while (*s != '\0') {
      if (!CType_IsAscii(*s)) {
         return FALSE;
      }
      s++;
   }

   return TRUE;
}


/*
 *-----------------------------------------------------------------------------
 *
 * StrUtil_VDynBufPrintf --
 *
 *      This is a vprintf() variant which appends directly into a
 *      DynBuf.  Does NOT visibly NUL-terminate the DynBuf.
 *
 *      This function does not use any temporary buffer. The printf()
 *      result can be arbitrarily large. This function automatically
 *      grows the DynBuf as necessary.
 *
 * Results:
 *      TRUE on success, FALSE on memory allocation failure.
 *
 * Side effects:
 *      None.
 *
 *-----------------------------------------------------------------------------
 */

Bool
StrUtil_VDynBufPrintf(DynBuf *b,        // IN/OUT
                      const char *fmt,  // IN
                      va_list args)     // IN
{
   /*
    * Arbitrary lower-limit on buffer size allocation, to avoid doing
    * many tiny enlarge operations.
    */

   const size_t minAllocSize = 128;

   while (1) {
      int i;
      size_t size = DynBuf_GetSize(b);
      size_t allocSize = DynBuf_GetAllocatedSize(b);

      /* Make sure the buffer isn't still unallocated */
      if (allocSize < minAllocSize) {
         Bool success = DynBuf_Enlarge(b, minAllocSize);
         if (!success) {
            return FALSE;
         }
         continue;
      }

      /*
       * Is there any allocated-but-not-occupied space? If so, try the printf.
       * If there was no space to begin with, or Str_Vsnprintf() ran out of
       * space, this will fail.
       */

      if (allocSize - size > 0) {
         va_list tmpArgs;

         va_copy(tmpArgs, args);

         /*
          * We actually do NUL-terminate the buffer internally, but this is not
          * visible to callers, and they should not rely on this.
          */
         i = Str_Vsnprintf((char *) DynBuf_Get(b) + size, allocSize - size,
                           fmt, tmpArgs);
         va_end(tmpArgs);
      } else {
         i = -1;
      }

      if (i >= 0) {
         /*
          * Success. Enlarge the buffer.
          *
          * The ASSERT here is to verify that printf() isn't lying
          * about the length of the string it wrote. This actually
          * happens, believe it or not. See bug 253674.
          */

         ASSERT(i + size == allocSize ||
                ((char *)DynBuf_Get(b))[i + size] == '\0');

         DynBuf_SetSize(b, size + i);
         break;

      } else {
         /*
          * Failure. We must grow the buffer first.  Note that this is
          * just a minimum size- dynbuf will probably decide to double
          * the actual reallocated buffer size.
          */

         Bool success = DynBuf_Enlarge(b, size + minAllocSize);

         if (!success) {
            return FALSE;
         }
      }
   }

   return TRUE;
}


/*
 *-----------------------------------------------------------------------------
 *
 * StrUtil_DynBufPrintf --
 *
 *      A StrUtil_VDynBufPrintf() wrapper which takes a variadic argument list.
 *
 * Results:
 *      TRUE on success, FALSE on memory allocation failure.
 *
 * Side effects:
 *      None.
 *
 *-----------------------------------------------------------------------------
 */

Bool
StrUtil_DynBufPrintf(DynBuf *b,        // IN/OUT
                     const char *fmt,  // IN
                     ...)              // IN
{
   va_list args;
   Bool success;

   va_start(args, fmt);
   success = StrUtil_VDynBufPrintf(b, fmt, args);
   va_end(args);

   return success;
}


/*
 *-----------------------------------------------------------------------------
 *
 * StrUtil_SafeDynBufPrintf --
 *
 *      A 'safe' variant of StrUtil_DynBufPrintf(), which catches
 *      memory allocation failures and panics.
 *
 * Results:
 *      None.
 *
 * Side effects:
 *      None.
 *
 *-----------------------------------------------------------------------------
 */

void
StrUtil_SafeDynBufPrintf(DynBuf *b,        // IN/OUT
                         const char *fmt,  // IN
                         ...)              // IN
{
   va_list args;
   Bool success;

   va_start(args, fmt);
   success = StrUtil_VDynBufPrintf(b, fmt, args);
   va_end(args);

   VERIFY(success);
}


/*
 *-----------------------------------------------------------------------------
 *
 * StrUtil_SafeStrcat --
 *
 *      Given an input buffer, append another string and return the resulting
 *      string. The input buffer is freed along the way. A fancy strcat().
 *
 * Results:
 *      New buffer returned via 'prefix'
 *
 * Side effects:
 *      None.
 *
 *-----------------------------------------------------------------------------
 */

void
StrUtil_SafeStrcat(char **prefix,    // IN/OUT:
                   const char *str)  // IN:
{
   char *tmp;
   size_t plen = (*prefix == NULL) ? 0 : strlen(*prefix);
   size_t slen = strlen(str);

   /*
    * If we're manipulating strings that are anywhere near max(size_t)/2 in
    * length we're doing something very wrong. Avoid potential overflow by
    * checking for "insane" operations. Prevent the problem before it gets
    * started.
    */

   VERIFY((plen < (SIZE_MAX/2)) && (slen < (SIZE_MAX/2)));

   tmp = Util_SafeRealloc(*prefix, plen + slen + 1 /* NUL */);

   memcpy(tmp + plen, str, slen + 1 /* NUL */);
   *prefix = tmp;
}


/*
 *-----------------------------------------------------------------------------
 *
 * StrUtil_SafeStrcatFV --
 *
 *      Given an input buffer, append another string and return the resulting
 *      string. The input buffer is freed along the way. A fancy vasprintf().
 *
 * Results:
 *      New buffer returned via 'prefix'
 *
 * Side effects:
 *      None.
 *
 *-----------------------------------------------------------------------------
 */

void
StrUtil_SafeStrcatFV(char **prefix,    // IN/OUT
                     const char *fmt,  // IN
                     va_list args)     // IN
{
   char *str = Str_SafeVasprintf(NULL, fmt, args);
   StrUtil_SafeStrcat(prefix, str);
   free(str);
}


/*
 *-----------------------------------------------------------------------------
 *
 * StrUtil_SafeStrcatF --
 *
 *      Given an input buffer, append another string and return the resulting
 *      string. The input buffer is freed along the way. A fancy asprintf().
 *
 * Results:
 *      New buffer returned via 'prefix'
 *
 * Side effects:
 *      None.
 *
 *-----------------------------------------------------------------------------
 */

void
StrUtil_SafeStrcatF(char **prefix,    // IN/OUT
                    const char *fmt,  // IN
                    ...)              // IN
{
   va_list args;

   va_start(args, fmt);
   StrUtil_SafeStrcatFV(prefix, fmt, args);
   va_end(args);
}


/*
 *-----------------------------------------------------------------------------
 *
 * StrUtil_TrimWhitespace --
 *
 *      Return a copy of the input string with leading and trailing
 *      whitespace removed.
 *
 * Results:
 *      See above. Caller should free with free().
 *
 * Side effects:
 *      None.
 *
 *-----------------------------------------------------------------------------
 */

char *
StrUtil_TrimWhitespace(const char *str)  // IN
{
   char *cur = (char *)str;
   char *res = NULL;
   size_t len;

   /* Skip leading whitespace. */
   while (*cur && isspace(*cur)) {
      cur++;
   }

   /* Copy the remaining string. */
   res = Util_SafeStrdup(cur);

   /* Find the beginning of the trailing whitespace. */
   len = strlen(res);
   if (len == 0) {
      return res;
   }

   cur = res + len - 1;
   while (cur > res && isspace(*cur)) {
      cur--;
   }

   /* Truncate it. */
   cur++;
   *cur = 0;

   return res;
}


/*
 *-----------------------------------------------------------------------------
 *
 * StrUtil_ReplaceAll --
 *
 *    Replaces all occurrences of a non-empty substring with non-NULL pattern
 *    in non-NULL string.
 *
 * Results:
 *    Returns pointer to the allocated resulting string. The caller is
 *    responsible for freeing it.
 *
 *-----------------------------------------------------------------------------
 */

char *
StrUtil_ReplaceAll(const char *orig, // IN
                   const char *what, // IN
                   const char *with) // IN
{
    char *result;
    const char *current;
    char *tmp;
    size_t lenWhat;
    size_t lenWith;
    size_t lenBefore;
    size_t occurrences = 0;
    size_t lenNew;

    ASSERT(orig != NULL);
    ASSERT(!StrUtil_IsEmpty(what));
    ASSERT(with != NULL);

    lenWhat = strlen(what);
    lenWith = strlen(with);

    current = orig;
    while ((tmp = strstr(current, what)) != NULL) {
       current = tmp + lenWhat;
       ++occurrences;
    }

    lenNew = strlen(orig) + (lenWith - lenWhat) * occurrences;
    tmp = Util_SafeMalloc(lenNew + 1);
    result = tmp;

    while (occurrences--) {
       current = strstr(orig, what);
       lenBefore = current - orig;
       tmp = memcpy(tmp, orig, lenBefore);
       tmp += lenBefore;
       tmp = memcpy(tmp, with, lenWith);
       tmp += lenWith;
       orig += lenBefore + lenWhat;
    }
    memcpy(tmp, orig, strlen(orig));

    result[lenNew] = '\0';

    return result;
}

<<<<<<< HEAD
#if 0

#define FAIL(s) \
   do { \
      printf("FAIL: %s\n", s); \
      exit(1); \
   } while (0)

#define REPLACE_TEST(_a, _b, _c, _x) \
   do { \
      char *s = StrUtil_ReplaceAll(_a, _b, _c); \
      if (strcmp(_x, s) != 0) { \
         printf("Got: %s\n", s); \
         FAIL("Failed ReplaceAll('" _a "', '" _b "', '" _c "') = '" _x "'"); \
      } \
      free(s); \
   } while (0)

static void
StrUtil_UnitTests(void)
{
   REPLACE_TEST("", "a", "b", "");
   REPLACE_TEST("a", "a", "a", "a");

   REPLACE_TEST("a", "a", "b", "b");
   REPLACE_TEST("/a", "a", "b", "/b");
   REPLACE_TEST("a/", "a", "b", "b/");

   REPLACE_TEST("a/a", "a", "b", "b/b");
   REPLACE_TEST("/a/a", "a", "b", "/b/b");
   REPLACE_TEST("/a/a/", "a", "b", "/b/b/");

   REPLACE_TEST("a", "a", "long", "long");
   REPLACE_TEST("a/", "a", "long", "long/");
   REPLACE_TEST("/a", "a", "long", "/long");

   REPLACE_TEST("long", "long", "a", "a");
   REPLACE_TEST("long/", "long", "a", "a/");
   REPLACE_TEST("/long", "long", "a", "/a");

   REPLACE_TEST("a", "a", "", "");
   REPLACE_TEST("aaa", "a", "", "");

   REPLACE_TEST("a", "not_found", "b", "a");
}

#endif // 0
=======

/*
 *-----------------------------------------------------------------------------
 *
 * StrUtilStrcmp --
 *
 *      Wraps around the Str_Strcmp macro to provide a function that we
 *      can take the pointer for.
 *
 * Results:
 *      Same as Str_Strcmp.
 *
 * Side effects:
 *      Same as Str_Strcmp.
 *
 *-----------------------------------------------------------------------------
 */

static int
StrUtilStrcmp(const char *s1, const char *s2)
{
   return Str_Strcmp(s1, s2);
}


/*
 *-----------------------------------------------------------------------------
 *
 * StrUtilStrncmp --
 *
 *      Wraps around the Str_Strncmp macro to provide a function that we
 *      can take the pointer for.
 *
 * Results:
 *      Same as Str_Strncmp.
 *
 * Side effects:
 *      Same as Str_Strncmp.
 *
 *-----------------------------------------------------------------------------
 */

static int
StrUtilStrncmp(const char *s1, const char *s2, size_t n)
{
   return Str_Strncmp(s1, s2, n);
}


/*
 *-----------------------------------------------------------------------------
 *
 * StrUtilStrcasecmp --
 *
 *      Wraps around the Str_Strcasecmp macro to provide a function that we
 *      can take the pointer for.
 *
 * Results:
 *      Same as Str_Strcasecmp.
 *
 * Side effects:
 *      Same as Str_Strcasecmp.
 *
 *-----------------------------------------------------------------------------
 */

static int
StrUtilStrcasecmp(const char *s1, const char *s2)
{
   return Str_Strcasecmp(s1, s2);
}


/*
 *-----------------------------------------------------------------------------
 *
 * StrUtilStrncasecmp --
 *
 *      Wraps around the Str_Strncasecmp macro to provide a function that we
 *      can take the pointer for.
 *
 * Results:
 *      Same as Str_Strncasecmp.
 *
 * Side effects:
 *      Same as Str_Strncasecmp.
 *
 *-----------------------------------------------------------------------------
 */

static int
StrUtilStrncasecmp(const char *s1, const char *s2, size_t n)
{
   return Str_Strncasecmp(s1, s2, n);
}


/*
 *-----------------------------------------------------------------------------
 *
 * StrUtil_GetNextItem --
 *
 *      Extract the next item from a list of items delimited by delim. It
 *      behaves like strsep except it doesn't accept a string of delimiters.
 *
 * Results:
 *      Returns a pointer to the first item and makes list point to the rest of
 *      the list or NULL if list was NULL or there was only one item.
 *
 * Side effects:
 *      The first delimiter is changed to '\0'.
 *
 *-----------------------------------------------------------------------------
 */

char*
StrUtil_GetNextItem(char **list, // IN/OUT:
                    char delim)  // IN:
{
   char *token = *list;
   char *foundDelim;

   if (*list == NULL) {
      return NULL;
   }

   foundDelim = strchr(*list, delim);
   if (foundDelim != NULL) {
      foundDelim[0] = '\0';
      *list = foundDelim + 1;
   } else {
      *list = NULL;
   }

   return token;
}


/*
 *-----------------------------------------------------------------------------
 *
 * StrUtil_GetLastItem --
 *
 *      Extract the last item from a list of items delimited by delim.
 *
 * Results:
 *      Returns a pointer to the last item and makes list point to the rest of
 *      the list or NULL if list was NULL or there was only one item.
 *
 * Side effects:
 *      The last delimiter is changed to '\0'.
 *
 *-----------------------------------------------------------------------------
 */

char*
StrUtil_GetLastItem(char **list, // IN/OUT:
                    char delim)  // IN:
{
   char *token = *list;
   char *foundDelim;

   if (*list == NULL) {
      return NULL;
   }

   foundDelim = strrchr(*list, delim);
   if (foundDelim != NULL) {
      foundDelim[0] = '\0';
      token = foundDelim + 1;
   } else {
      *list = NULL;
   }

   return token;
}


/*
 *-----------------------------------------------------------------------------
 *
 * StrUtilHasListItem --
 *
 *      Checks whether an item is a part of a list of tokens
 *      separated by a delimiter.
 *
 * Results:
 *      Whether the item exists in the list.
 *
 * Side effects:
 *      None.
 *
 *-----------------------------------------------------------------------------
 */

static Bool
StrUtilHasListItem(char const *list,                               // IN:
                   char delim,                                     // IN:
                   char const *item,                               // IN:
                   int (*ncmp)(char const *, char const*, size_t)) // IN:
{
   char *foundDelim;
   int itemLen = strlen(item);

   if (list == NULL) {
      return FALSE;
   }

   do {
      int tokenLen;

      foundDelim = strchr(list, delim);
      if (foundDelim == NULL) { // either single or last element
         tokenLen = strlen(list);
      } else { // ! last element
         tokenLen = foundDelim - list;
      }

      if (itemLen == tokenLen && ncmp(item, list, itemLen) == 0) {
         return TRUE;
      } else if (foundDelim != NULL) {
         // ! last element
         list = foundDelim + 1;
      }
   } while (foundDelim != NULL);

   return FALSE;
}


/*
 *-----------------------------------------------------------------------------
 *
 * StrUtil_HasListItem --
 *
 *      Checks whether an item is a part of a list of tokens
 *      separated by a delimiter.
 *
 * Results:
 *      Whether the item exists in the list.
 *
 * Side effects:
 *      None.
 *
 *-----------------------------------------------------------------------------
 */

Bool
StrUtil_HasListItem(char const *list,   // IN:
                    char delim,         // IN:
                    char const *item)   // IN:
{
   return StrUtilHasListItem(list, delim, item,
                             &StrUtilStrncmp);
}


/*
 *-----------------------------------------------------------------------------
 *
 * StrUtil_HasListItemCase --
 *
 *      Checks whether an item is a part of a list of tokens
 *      separated by a delimiter. Case insensitive.
 *
 * Results:
 *      Whether the item exists in the list.
 *
 * Side effects:
 *      None.
 *
 *-----------------------------------------------------------------------------
 */

Bool
StrUtil_HasListItemCase(char const *list,   // IN:
                        char delim,         // IN:
                        char const *item)   // IN:
{
   return StrUtilHasListItem(list, delim, item,
                             &StrUtilStrncasecmp);
}


/*
 *-----------------------------------------------------------------------------
 *
 * StrUtil_AppendListItem --
 *
 *      Insert an item into a list of tokens separated by a delimiter.
 *
 * Results:
 *      A pointer to a new list with the item appended at the end.
 *
 * Side effects:
 *      Allocates a new list.
 *
 *-----------------------------------------------------------------------------
 */

char *
StrUtil_AppendListItem(char const *list,  // IN:
                       char delim,        // IN:
                       char const *item)  // IN:
{
   if (list == NULL) {
      return Str_Asprintf(NULL, "%s", item);
   } else {
      return Str_Asprintf(NULL, "%s%c%s", list, delim, item);
   }
}


/*
 *-----------------------------------------------------------------------------
 *
 * StrUtilRemoveListItem --
 *
 *      Removes first occurence of an item from a list of tokens separated by
 *      a delimiter.
 *
 * Results:
 *      The list is modified in-place and the item is removed.
 *
 * Side effects:
 *      See above.
 *
 *-----------------------------------------------------------------------------
 */

static void
StrUtilRemoveListItem(char * const list,                    // IN/OUT:
                      char delim,                           // IN:
                      char const *item,                     // IN:
                      int (*cmp)(char const*, char const*)) // IN:
{
   char *tok;
   char *work = list;
   int maxSize = strlen(list) + 1;

   while ((tok = StrUtil_GetNextItem(&work, delim)) != NULL) {
      if (cmp(tok, item) == 0) { // found the item
         if (work != NULL) { // in the middle of the list
            // overwrite it with the rest of the list
            Str_Strcpy(tok, work, maxSize);
         } else if (tok == list) {
            tok[0] = '\0'; // only item in the list
         } else {
            tok[-1] = '\0'; // or the last element in the list
         }

         return;
      } else if (work != NULL) {
         // restore delimiter that was replaced by Str_GetNextItem
         work[-1] = delim;
      }
   }
}


/*
 *-----------------------------------------------------------------------------
 *
 * StrUtil_RemoveListItem --
 *
 *      Removes first occurence of an item from a list of tokens separated by
 *      a delimiter.
 *
 * Results:
 *      The list is modified in-place and the item is removed.
 *
 * Side effects:
 *      See above.
 *
 *-----------------------------------------------------------------------------
 */

void
StrUtil_RemoveListItem(char * const list,  // IN/OUT:
                       char delim,         // IN:
                       char const *item)   // IN:
{
   StrUtilRemoveListItem(list, delim, item, &StrUtilStrcmp);
}


/*
 *-----------------------------------------------------------------------------
 *
 * StrUtil_RemoveListItemCase --
 *
 *      Remove first occurence of an item from a list of tokens separated by a
 *      delimiter. Case insensitive.
 *
 * Results:
 *      The list is modified in-place and the item is removed.
 *
 * Side effects:
 *      See above.
 *
 *-----------------------------------------------------------------------------
 */

void
StrUtil_RemoveListItemCase(char * const list,  // IN/OUT:
                           char delim,         // IN:
                           char const *item)   // IN:
{
   StrUtilRemoveListItem(list, delim, item, &StrUtilStrcasecmp);
}
>>>>>>> a9668e03
<|MERGE_RESOLUTION|>--- conflicted
+++ resolved
@@ -1,9 +1,5 @@
 /*********************************************************
-<<<<<<< HEAD
- * Copyright (C) 1998-2016 VMware, Inc. All rights reserved.
-=======
  * Copyright (C) 1998-2017 VMware, Inc. All rights reserved.
->>>>>>> a9668e03
  *
  * This program is free software; you can redistribute it and/or modify it
  * under the terms of the GNU Lesser General Public License as published
@@ -1368,55 +1364,6 @@
     return result;
 }
 
-<<<<<<< HEAD
-#if 0
-
-#define FAIL(s) \
-   do { \
-      printf("FAIL: %s\n", s); \
-      exit(1); \
-   } while (0)
-
-#define REPLACE_TEST(_a, _b, _c, _x) \
-   do { \
-      char *s = StrUtil_ReplaceAll(_a, _b, _c); \
-      if (strcmp(_x, s) != 0) { \
-         printf("Got: %s\n", s); \
-         FAIL("Failed ReplaceAll('" _a "', '" _b "', '" _c "') = '" _x "'"); \
-      } \
-      free(s); \
-   } while (0)
-
-static void
-StrUtil_UnitTests(void)
-{
-   REPLACE_TEST("", "a", "b", "");
-   REPLACE_TEST("a", "a", "a", "a");
-
-   REPLACE_TEST("a", "a", "b", "b");
-   REPLACE_TEST("/a", "a", "b", "/b");
-   REPLACE_TEST("a/", "a", "b", "b/");
-
-   REPLACE_TEST("a/a", "a", "b", "b/b");
-   REPLACE_TEST("/a/a", "a", "b", "/b/b");
-   REPLACE_TEST("/a/a/", "a", "b", "/b/b/");
-
-   REPLACE_TEST("a", "a", "long", "long");
-   REPLACE_TEST("a/", "a", "long", "long/");
-   REPLACE_TEST("/a", "a", "long", "/long");
-
-   REPLACE_TEST("long", "long", "a", "a");
-   REPLACE_TEST("long/", "long", "a", "a/");
-   REPLACE_TEST("/long", "long", "a", "/a");
-
-   REPLACE_TEST("a", "a", "", "");
-   REPLACE_TEST("aaa", "a", "", "");
-
-   REPLACE_TEST("a", "not_found", "b", "a");
-}
-
-#endif // 0
-=======
 
 /*
  *-----------------------------------------------------------------------------
@@ -1827,4 +1774,3 @@
 {
    StrUtilRemoveListItem(list, delim, item, &StrUtilStrcasecmp);
 }
->>>>>>> a9668e03
