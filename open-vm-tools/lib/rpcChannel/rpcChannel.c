--- conflicted
+++ resolved
@@ -1,9 +1,5 @@
 /*********************************************************
-<<<<<<< HEAD
- * Copyright (C) 2008-2016,2018-2019 VMware, Inc. All rights reserved.
-=======
  * Copyright (C) 2008-2016,2018-2020 VMware, Inc. All rights reserved.
->>>>>>> fbae0b82
  *
  * This program is free software; you can redistribute it and/or modify it
  * under the terms of the GNU Lesser General Public License as published
@@ -138,18 +134,12 @@
 
    RpcChannelStopNoLock(&chan->impl);
 
-<<<<<<< HEAD
-   /* Clear vSocket channel failure */
-   Log(LGPFX "Clearing backdoor behavior ...\n");
-   gVSocketFailed = FALSE;
-=======
    if (chan->impl.vsockFailureTS != 0) {
       /* Clear vSocket channel failure */
       Log(LGPFX "Clearing backdoor behavior ...\n");
       chan->impl.vsockFailureTS = 0;
       chan->impl.vsockRetryDelay = RPCCHANNEL_VSOCKET_RETRY_MIN_DELAY;
    }
->>>>>>> fbae0b82
 
    chanStarted = RpcChannel_Start(&chan->impl);
    g_mutex_unlock(&chan->impl.outLock);
@@ -205,17 +195,12 @@
    /* Reset was successful. */
    Log(LGPFX "Channel was reset successfully.\n");
    chan->rpcResetErrorCount = 0;
-<<<<<<< HEAD
-   Log(LGPFX "Clearing backdoor behavior ...\n");
-   gVSocketFailed = FALSE;
-=======
 
    if (chan->impl.vsockFailureTS != 0) {
       Log(LGPFX "Clearing backdoor behavior ...\n");
       chan->impl.vsockFailureTS = 0;
       chan->impl.vsockRetryDelay = RPCCHANNEL_VSOCKET_RETRY_MIN_DELAY;
    }
->>>>>>> fbae0b82
 
    if (chan->resetCb != NULL) {
       chan->resetCb(&chan->impl, TRUE, chan->resetData);
@@ -923,12 +908,6 @@
 
    ok = funcs->start(chan);
 
-<<<<<<< HEAD
-   if (!ok && funcs->onStartErr != NULL) {
-      Log(LGPFX "Fallback to backdoor ...\n");
-      funcs->onStartErr(chan);
-      ok = BackdoorChannel_Fallback(chan);
-=======
    /*
     * Try to fallback to Backdoor channel if the failed
     * channel is mutable and is not a Backdoor channel.
@@ -941,16 +920,11 @@
       funcs = chan->funcs;
       ok = funcs->start(chan);
 
->>>>>>> fbae0b82
       /*
        * As vSocket is not available, we stick the backdoor
        * behavior until the channel is reset/restarted or
        * retry delay has passed.
        */
-<<<<<<< HEAD
-      Log(LGPFX "Sticking backdoor behavior ...\n");
-      gVSocketFailed = TRUE;
-=======
       chan->vsockFailureTS = time(NULL);
       /*
        * Backoff retry attempts. Cap the delay at max value.
@@ -961,7 +935,6 @@
       }
       Log(LGPFX "Sticking backdoor RpcOut channel for %u seconds.\n",
           chan->vsockRetryDelay);
->>>>>>> fbae0b82
    }
 
    return ok;
@@ -1125,10 +1098,6 @@
       resLen = 0;
 
       /* retry once */
-<<<<<<< HEAD
-      Log(LGPFX "Stop RpcOut channel and try to send again ...\n");
-      funcs->stopRpcOut(chan);
-=======
       Log(LGPFX "Stop vsock RpcOut channel and try to send again ...\n");
       funcs->stop(chan);
       /*
@@ -1140,7 +1109,6 @@
        */
       chan->vsockFailureTS = 0;
       chan->vsockRetryDelay = RPCCHANNEL_VSOCKET_RETRY_MIN_DELAY;
->>>>>>> fbae0b82
       if (RpcChannel_Start(chan)) {
          /* The channel may get switched from vsocket to backdoor */
          funcs = chan->funcs;
@@ -1196,15 +1164,6 @@
 {
    RpcChannel *chan;
    gboolean status = FALSE;
-<<<<<<< HEAD
-
-#if (defined(__linux__) && !defined(USERWORLD)) || defined(_WIN32)
-   chan = priv ? VSockChannel_New() : RpcChannel_New();
-#else
-   chan = RpcChannel_New();
-#endif
-
-=======
    int flags;
 
    flags = RPCCHANNEL_FLAGS_SEND_ONE;
@@ -1215,7 +1174,6 @@
    chan = RpcChannel_NewOne(flags);
 #endif
 
->>>>>>> fbae0b82
    if (chan == NULL) {
       if (result != NULL) {
          *result = Util_SafeStrdup("RpcChannel: Unable to create "
