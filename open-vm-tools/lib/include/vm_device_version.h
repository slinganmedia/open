--- conflicted
+++ resolved
@@ -1,9 +1,5 @@
 /*********************************************************
-<<<<<<< HEAD
- * Copyright (C) 1998,2005-2012,2014-2016 VMware, Inc. All rights reserved.
-=======
  * Copyright (C) 1998,2005-2012,2014-2017 VMware, Inc. All rights reserved.
->>>>>>> a9668e03
  *
  * This program is free software; you can redistribute it and/or modify it
  * under the terms of the GNU Lesser General Public License as published
@@ -160,18 +156,12 @@
 #define PCI_DEVICE_ID_INTEL_HECI        0x2a74
 #define PCI_DEVICE_ID_INTEL_PANTHERPOINT_XHCI 0x1e31
 
-<<<<<<< HEAD
-/* From drivers/usb/host/xhci-pci.c:
-=======
 /*
  *  From drivers/usb/host/xhci-pci.c:
->>>>>>> a9668e03
  *    Intel XHCI (Lynx Point / Intel 8 Series)
  */
 #define PCI_DEVICE_ID_INTEL_LYNXPOINT_XHCI 0x8c31
 
-<<<<<<< HEAD
-=======
 /*
  * Intel Quickassist (QAT) devices.
  */
@@ -188,7 +178,6 @@
 #define PCI_DEVICE_ID_INTEL_FPGA_SKL_PF 0xbcc0
 #define PCI_DEVICE_ID_INTEL_FPGA_SKL_VF 0xbcc1
 
->>>>>>> a9668e03
 #define E1000E_PCI_DEVICE_ID_CONFIG_STR "e1000e.pci.deviceID"
 #define E1000E_PCI_SUB_VENDOR_ID_CONFIG_STR "e1000e.pci.subVendorID"
 #define E1000E_PCI_SUB_DEVICE_ID_CONFIG_STR "e1000e.pci.subDeviceID"
