--- conflicted
+++ resolved
@@ -84,14 +84,9 @@
 #define ALLWINXP64            BS(WINXPPRO_64)
 #define ALLWINXP              ALLWINXP32, ALLWINXP64
 
-<<<<<<< HEAD
-#define ALLFREEBSD            BS(FREEBSD), BS(FREEBSD_64), \
-                              BS(FREEBSD11), BS(FREEBSD11_64)
-=======
 #define ALLFREEBSD            BS(FREEBSD),   BS(FREEBSD_64),   \
                               BS(FREEBSD11), BS(FREEBSD11_64), \
                               BS(FREEBSD12), BS(FREEBSD12_64)
->>>>>>> a9668e03
 
 #define ALLWINNET32           BS(WINNET)
 #define ALLWINNET64           BS(WINNET_64)
@@ -162,12 +157,6 @@
 
 #define ALLPHOTON             BS(PHOTON_64)
 
-<<<<<<< HEAD
-#define ALLSOLARIS            BS(SOLARIS_6_AND_7), BS(SOLARIS8),     \
-                              BS(SOLARIS9), BS(SOLARIS10),           \
-                              BS(SOLARIS10_64)
-#define ALLSOLARIS10          BS(SOLARIS10), BS(SOLARIS10_64)
-=======
 #define ALLSOLARIS11_OR_HIGHER \
                               BS(SOLARIS11_64)
 
@@ -179,7 +168,6 @@
                               BS(SOLARIS8), \
                               BS(SOLARIS9), \
                               ALLSOLARIS10_OR_HIGHER
->>>>>>> a9668e03
 
 #define ALLNETWARE            BS(NETWARE4), BS(NETWARE5), BS(NETWARE6)
 
@@ -191,12 +179,6 @@
 
 #define ALL3XLINUX32          BS(OTHER3XLINUX), BS(CENTOS6), BS(ORACLE6)
 
-<<<<<<< HEAD
-#define ALL3XLINUX64          BS(OTHER3XLINUX_64), BS(PHOTON_64), \
-                              BS(CENTOS6_64), BS(CENTOS7_64), \
-                              BS(ORACLE6_64), BS(ORACLE7_64)
-
-=======
 #define ALL3XLINUX64          BS(OTHER3XLINUX_64), \
                               BS(CENTOS6_64), BS(CENTOS7_64), \
                               BS(ORACLE6_64), BS(ORACLE7_64)
@@ -206,7 +188,6 @@
 #define ALL4XLINUX64          BS(OTHER4XLINUX_64), BS(PHOTON_64), \
                               BS(CENTOS8_64), BS(ORACLE8_64)
 
->>>>>>> a9668e03
 #define ALLVMKERNEL           BS(VMKERNEL), BS(VMKERNEL5), BS(VMKERNEL6), \
                               BS(VMKERNEL65)
 
@@ -219,13 +200,6 @@
 #define ALLDARWIN64           BS(DARWIN9_64),  BS(DARWIN10_64), \
                               BS(DARWIN11_64), BS(DARWIN12_64), \
                               BS(DARWIN13_64), BS(DARWIN14_64), \
-<<<<<<< HEAD
-                              BS(DARWIN15_64), BS(DARWIN16_64)
-#define ALLDARWIN             ALLDARWIN32, ALLDARWIN64
-#define ALL64                 ALLWIN64, ALLLINUX64, BS(SOLARIS10_64), \
-                              BS(FREEBSD_64), BS(FREEBSD11_64), \
-                              ALLDARWIN64, BS(OTHER_64), ALLVMKERNEL
-=======
                               BS(DARWIN15_64), BS(DARWIN16_64), \
                               BS(DARWIN17_64), BS(DARWIN18_64)
 #define ALLDARWIN             ALLDARWIN32, ALLDARWIN64
@@ -233,7 +207,6 @@
                               BS(FREEBSD_64), BS(FREEBSD11_64),       \
                               BS(FREEBSD12_64), BS(OTHER_64),         \
                               ALLDARWIN64, ALLVMKERNEL
->>>>>>> a9668e03
 
 #define ALLECOMSTATION        BS(ECOMSTATION), BS(ECOMSTATION2)
 #define ALLOS2                BS(OS2), ALLECOMSTATION
@@ -257,20 +230,14 @@
 #define STR_OS_ASIANUX_4           "asianux4"
 #define STR_OS_ASIANUX_5           "asianux5"
 #define STR_OS_ASIANUX_7           "asianux7"
-<<<<<<< HEAD
-=======
 #define STR_OS_ASIANUX_8           "asianux8"
->>>>>>> a9668e03
 #define STR_OS_AUROX               "Aurox"
 #define STR_OS_ASIANUX             "asianux"
 #define STR_OS_BLACKCAT            "BlackCat"
 #define STR_OS_CENTOS              "centos"
 #define STR_OS_CENTOS6             "centos6"
 #define STR_OS_CENTOS7             "centos7"
-<<<<<<< HEAD
-=======
 #define STR_OS_CENTOS8             "centos8"
->>>>>>> a9668e03
 #define STR_OS_COBALT              "Cobalt"
 #define STR_OS_CONECTIVA           "Conectiva"
 #define STR_OS_DEBIAN              "Debian"
@@ -297,10 +264,7 @@
 #define STR_OS_NOVELL_FULL        "Novell Linux Desktop 9"
 #define STR_OS_ORACLE6            "oraclelinux6"
 #define STR_OS_ORACLE7            "oraclelinux7"
-<<<<<<< HEAD
-=======
 #define STR_OS_ORACLE8            "oraclelinux8"
->>>>>>> a9668e03
 #define STR_OS_ORACLE             "oraclelinux"
 #define STR_OS_OTHER              "otherlinux"
 #define STR_OS_OTHER_FULL         "Other Linux"
@@ -310,11 +274,8 @@
 #define STR_OS_OTHER_26_FULL      "Other Linux 2.6.x kernel"
 #define STR_OS_OTHER_3X           "other3xlinux"
 #define STR_OS_OTHER_3X_FULL      "Other Linux 3.x kernel"
-<<<<<<< HEAD
-=======
 #define STR_OS_OTHER_4X           "other4xlinux"
 #define STR_OS_OTHER_4X_FULL      "Other Linux 4.x or later kernel"
->>>>>>> a9668e03
 #define STR_OS_PHOTON             "vmware-photon"
 #define STR_OS_PHOTON_FULL        "VMware Photon OS"
 #define STR_OS_PLD                "PLD"
@@ -560,10 +521,7 @@
 /* FreeBSD */
 #define STR_OS_FREEBSD   "freeBSD"
 #define STR_OS_FREEBSD11 "freeBSD11"
-<<<<<<< HEAD
-=======
 #define STR_OS_FREEBSD12 "freeBSD12"
->>>>>>> a9668e03
 
 /* Solaris */
 #define STR_OS_SOLARIS "solaris"
