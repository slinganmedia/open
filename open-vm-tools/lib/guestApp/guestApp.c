--- conflicted
+++ resolved
@@ -151,12 +151,8 @@
 #ifdef TOOLS_ARM64
    samDesired |= KEY_WOW64_32KEY;
 #endif
-<<<<<<< HEAD
-   rc = RegOpenKeyExW(HKEY_LOCAL_MACHINE, TOOLS_KEY_NAME, 0, samDesired, &key);
-=======
    rc = RegOpenKeyExW(HKEY_LOCAL_MACHINE, CONF_VMWARE_TOOLS_REGKEY_W, 0,
                       samDesired, &key);
->>>>>>> 4fb3e03c
    if (ERROR_SUCCESS != rc) {
       Debug("%s: Couldn't open key \"%S\".\n", __FUNCTION__,
             CONF_VMWARE_TOOLS_REGKEY_W);
