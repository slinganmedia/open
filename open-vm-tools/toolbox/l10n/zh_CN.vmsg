--- conflicted
+++ resolved
@@ -1,9 +1,5 @@
 ##########################################################
-<<<<<<< HEAD
-# Copyright (C) 2010-2017,2020 VMware, Inc. All rights reserved.
-=======
 # Copyright (C) 2010-2017,2020-2021 VMware, Inc. All rights reserved.
->>>>>>> 472d7c69
 #
 # This program is free software; you can redistribute it and/or modify it
 # under the terms of the GNU Lesser General Public License as published
@@ -102,11 +98,7 @@
 
 help.disk = "%1$s: 执行磁盘压缩操作\n用法: %2$s %3$s <子命令> [参数]\n\n子命令:\n   list: 列出可用的位置\n   shrink <位置>: 擦除并压缩指定位置的文件系统\n   shrinkonly: 压缩所有磁盘\n   wipe <位置>: 擦除指定位置的文件系统\n"
 
-<<<<<<< HEAD
-help.globalconf = "%1$s: 管理从 GuestStore 下载的全局配置\n用法: %2$s %3$s <子命令>\n\n仅 ESX 客户机子命令:\n   enable: 启用全局配置模块。(重新启动 Tools 服务)\n   disable: 禁用全局配置模块 (重新启动 Tools 服务)\n   refresh: 从 GuestStore 触发全局配置的新下载\n   status: 打印全局配置模块的状态\n"
-=======
 help.globalconf = "%1$s: 管理从 GuestStore 下载的全局配置\n用法: %2$s %3$s <子命令>\n\n仅 ESX 客户机子命令:\n   enable: 启用全局配置模块\n   disable: 禁用全局配置模块\n   refresh: 从 GuestStore 触发全局配置的新下载\n   status: 打印全局配置模块的状态\n"
->>>>>>> 472d7c69
 
 help.gueststore = "%1$s: 从 GuestStore 获取资源内容\n用法: %2$s %3$s <子命令>\n\n仅 ESX 客户机子命令:\n   getcontent <资源路径> <输出文件>: 从 GuestStore 获取资源内容并保存到输出文件。\n\n<资源路径> 以“/”开头，并代表 GuestStore 中的唯一资源。如果以“/”结尾，则默认检索底层的“metadata.json”资源。\n<输出文件> 是将资源内容保存到的文件的路径。\n"
 
