################################################################################
### Copyright (C) 2007-2019 VMware, Inc.  All rights reserved.
###
### Configure script for building the VMware OSS Tools.
###
###
### This program is free software; you can redistribute it and/or modify
### it under the terms of version 2 of the GNU General Public License as
### published by the Free Software Foundation.
###
### This program is distributed in the hope that it will be useful,
### but WITHOUT ANY WARRANTY; without even the implied warranty of
### MERCHANTABILITY or FITNESS FOR A PARTICULAR PURPOSE.  See the
### GNU General Public License for more details.
###
### You should have received a copy of the GNU General Public License
### along with this program; if not, write to the Free Software
### Foundation, Inc., 51 Franklin St, Fifth Floor, Boston, MA  02110-1301  USA
################################################################################

################################################################################
# In addition to the usual environment variables and command line
# arguments that a configure script usually takes (CFLAGS, LDFLAGS,
# etc.), this script also accepts variables of the form:
#
#  CUSTOM_LIB_CPPFLAGS: compile-time flags for LIB
#  CUSTOM_LIB_LIBS: link-time flags for LIB
#  RPCGENFLAGS: extra flags to pass to rpcgen
#
# The following libraries are currently tested: DNET, FUSE, GLIB2, GMODULE,
# GOBJECT, GTHREAD, GTK, GTKMM, ICU, LIBPNG, PAM, URIPARSER, ZLIB
################################################################################

###
### Initialization
###

<<<<<<< HEAD
TOOLS_VERSION="10.3.10"
AC_INIT(
   [open-vm-tools],
   [10.3.10],
=======
TOOLS_VERSION="11.0.0"
AC_INIT(
   [open-vm-tools],
   [11.0.0],
>>>>>>> 801d4b7f
   [open-vm-tools-devel@lists.sourceforge.net])

# In order to make this configure script auto-detect situations where
# people have a 32-bit userland running with a 64-bit kernel, we try to ask
# the compiler (assumedly gcc) for its default Target:.
# We have to set up $TEST_CC manually, since AC_PROG_CC hasn't yet been run (and can't be until AC_CANONICAL_HOST & AC_CANONICAL_BUILD are run)
# The purpose of all this is to set up $host_alias/$build_alias in a more
# intelligent way than config.guess currently does.
TEST_CC="$CC_FOR_BUILD"
test -z "$TEST_CC" && TEST_CC="$HOST_CC"
test -z "$TEST_CC" && TEST_CC="$CC"
if test -n "$TEST_CC" -a -z "$host_alias"; then
   host_alias="`$TEST_CC -dumpmachine`"
   if test -z "$build_alias" -a -n "$host_alias"; then
      build_alias="$host_alias"
   fi
fi
unset TEST_CC

# checkvm/checkvm.c has no special significance - we just need to pass in a file that
# helps autoconf verify that it really has found the source tree.
AC_CONFIG_SRCDIR([checkvm/checkvm.c])

# Keep the top-level directory tidy by putting auxiliary build tools and local
# macros in separate subdirectories.
AC_CONFIG_AUX_DIR([config])
AC_CONFIG_MACRO_DIR([m4])

AC_CANONICAL_HOST
AC_CANONICAL_BUILD

# Quote the regular expressions
case "$host_cpu" in
   [i[3456]86])
      userSpaceBitness="32"
      ;;
   [amd64|x86_64])
      userSpaceBitness="64"
      ;;
   [*])
      AC_MSG_ERROR([Unknown architecture.])
      ;;
esac

# Operational arguments.
AC_ARG_WITH([root-privileges],
	    [AS_HELP_STRING([--without-root-privileges],
	       [does not perform any operations that require root privileges])],
	    [],
	    [with_root_privileges=yes])

# Kernel arguments.
# The kernel args have to go here otherwise the KERNEL_RELEASE won't be visible
# to getOsVersion()
AC_ARG_WITH([kernel-release],
	    [AS_HELP_STRING([--with-kernel-release],
		[specifies the kernel release you want to build against])],
	    [KERNEL_RELEASE="$withval"],
	    [KERNEL_RELEASE=`uname -r`])

AC_ARG_WITH([linuxdir],
	    [AS_HELP_STRING([--with-linuxdir],
		[specifies the Linux directory you want to use])],
	    [LINUXDIR="$withval"],
	    [LINUXDIR=/lib/modules/$KERNEL_RELEASE])

# Turn the uname output into something we can run comparisons on.
getOsVersion() {
   major_version="`echo $KERNEL_RELEASE | cut -f1 -d. | cut -f1 -d-`"
   minor_version="`echo $KERNEL_RELEASE | cut -f2 -d. | cut -f1 -d-`"
   micro_version="`echo $KERNEL_RELEASE | cut -f3 -d. | cut -f1 -d-`"
   printf '%02d%02d%03d' $major_version $minor_version $micro_version
}

case "$host_os" in
   [linux*])
      os="linux"
      ;;
   [freebsd*])
      os="freebsd"
      ;;
   [kfreebsd*-gnu])
      os="kfreebsd-gnu"
      ;;
   [solaris*])
      os="solaris"
      ;;
   [*])
      AC_MSG_WARN([This is an untested and unsupported Operating System. Proceed at your own peril.])
      ;;
esac
osVersion="`getOsVersion`"

AC_ARG_ENABLE(
   glibc-check,
   AS_HELP_STRING(
      [--disable-glibc-check],
      [Skip checking the glibc version on the system. (off by default)]),
   [enable_glibc_check=$enableval],
   [enable_glibc_check="yes"])

if test "x$enable_glibc_check" != "xno" ; then
   if test "x$os" = "xlinux" ; then
      libc_ver=`ldd --version 2>/dev/null | head -1 | sed 's/.* //;q'`

      if test "x$libc_ver" = "x"; then
         AC_MSG_ERROR(["Failed to detect glibc version installed in the system."])
      fi

      libc_ver_mjr=`expr "$libc_ver" : "\([[0-9]]*\)"`
      libc_ver_mnr=`expr "$libc_ver" : "[[0-9]]*\.\([[0-9]]*\)"`
      libc_ver_num=`expr $libc_ver_mjr \* 1000 + $libc_ver_mnr`

      if test "$libc_ver_num" -lt 2011; then
         AC_MSG_ERROR(["glibc version $libc_ver detected.
This version of open-vm-tools requires glibc version 2.11 or later.
Please use an older version of open-vm-tools for this system."])
      fi
   fi
fi

if test "x$os" = "xfreebsd" -a "$osVersion" -lt 1000000; then
   AC_MSG_ERROR(["This version of open-vm-tools requires FreeBSD version 10 or later.
Please use an older version of open-vm-tools for this system."])
fi

AC_ARG_WITH([kernel-modules],
	    [AS_HELP_STRING([--with-kernel-modules],
		[compile and install the kernel modules])],
	    [],
	    [if test "x$os" = "xlinux" ; then
	        with_kernel_modules=no
	     else
	        with_kernel_modules=yes
	     fi
	    ])

if test "$with_kernel_modules" = "yes"; then
   case "$os" in
      linux)
         AC_MSG_ERROR([Building kernel modules for Linux is no longer supported.])
         ;;
      freebsd)
         freebsd_sysdir=/usr/src/sys
         if test -n "$SYSDIR"; then
            freebsd_sysdir="$SYSDIR"
         fi
         if test ! -f "$freebsd_sysdir/conf/kmod.mk"; then
            AC_MSG_ERROR([FreeBSD kernel tree not found. Please install the kernel sources (or provide the location using SYSDIR) or configure using --without-kernel-modules.])
         fi
         ;;
   esac
fi

# Locates X includes and lib, adds --without-x option,
# and sets no_x.
AC_PATH_XTRA

# Arguments for disabling individual open-vm-tools features or libraries.
AC_ARG_ENABLE(
   multimon,
   AS_HELP_STRING(
      [--disable-multimon],
      [disables multimon, enabled by default]),
   [enable_multimon="$enableval"],
   [enable_multimon="yes"])

AC_ARG_WITH(
   gtk3,
   AS_HELP_STRING(
      [--without-gtk3],
      [compiles without Gtk 3.0]),
   [with_gtk3="$withval"],
   [with_gtk3="auto"])

AC_ARG_WITH(
   gtk2,
   AS_HELP_STRING(
      [--without-gtk2],
      [compiles without Gtk 2.0]),
   [with_gtk2="$withval"],
   [with_gtk2="auto"])


if test "$no_x" = "yes" ; then
   with_gtk2="no"
   with_gtk3="no"
else
   if test "$with_gtk2" = "auto" ; then
      if test "$with_gtk3" = "auto" ; then
         with_gtk2="no"
         with_gtk3="yes"
      elif test "$with_gtk3" = "no" ; then
         with_gtk2="yes"
      elif test "$with_gtk3" = "yes" ; then
         with_gtk2="no"
      fi
   elif test "$with_gtk2" = "no" ; then
      if test "$with_gtk3" = "auto" ; then
         with_gtk3="yes"
      elif test "$with_gtk3" = "no" ; then
         AC_MSG_ERROR('need either gtk2 or gtk3 or build with --without-x to disable building desktop plugins')
      fi
   elif test "$with_gtk2" = "yes"  ; then
      if test "$with_gtk3" = "auto" ; then
         with_gtk3="no"
      elif test "$with_gtk3" = "yes" ; then
         AC_MSG_ERROR('cannot set both --with-gtk2 and --with-gtk3')
      fi
   fi
fi

if test "$with_gtk2" = "no" ; then
   with_gtkmm="no"
fi

if test "$with_gtk3" = "no" ; then
   with_gtkmm3="no"
fi

if test "$with_gtk3" = "yes"; then
   AC_ARG_WITH(
      gtkmm3,
      AS_HELP_STRING(
         [--without-gtkmm3],
         [compiles without Gtkmm 3, sigc++, and related libs]),
      [with_gtkmm3="$withval"],
      [with_gtkmm3="yes"])
      with_gtkmm="no"
elif test "$with_gtk2" = "yes"; then
   AC_ARG_WITH(
      gtkmm,
      AS_HELP_STRING(
         [--without-gtkmm],
         [compiles without Gtkmm, sigc++, and related libs]),
      [with_gtkmm="$withval"],
      [with_gtkmm="yes"])
      with_gtkmm3="no"
fi

AC_ARG_ENABLE(
   docs,
   AS_HELP_STRING(
      [--disable-docs],
      [disables generation of API documentation; by default, docs are built if doxygen is available.]),
   [enable_docs="$enableval"],
   [enable_docs="yes"])

AC_ARG_ENABLE(
   tests,
   AS_HELP_STRING(
      [--disable-tests],
      [disable compilation of test code.]),
   [enable_tests="$enableval"],
   [enable_tests="auto"])

AC_ARG_ENABLE(
   resolutionkms,
   AS_HELP_STRING(
      [--enable-resolutionkms],
      [build the linux / unix resolutionkms module.]),
   [],
   [enable_resolutionkms="auto"])

AM_INIT_AUTOMAKE

###
### Constants
###
# These need to be declared after initialization.

# Some of our macro call-sites require changes to
# CPPFLAGS/CFLAGS/LDFLAGS. In such places, we save the original value
# of CPPFLAGS/CFLAGS/LDFLAGS before the macro call and restore it when
# the call is done. We must perform this save at each macro site,
# because CPPFLAGS/CFLAGS/LDFLAGS may change over the course of
# configuration.
#
# CPPFLAGS is intended for preprocessor options (-D and -I mainly)
# CFLAGS is intended for compiler options (-O, -f, -W, and so forth)

CPPFLAGS="$CPPFLAGS -DUSING_AUTOCONF=1 -DOPEN_VM_TOOLS"

###
### Programs
###
# C preprocessor and compiler.
AC_PROG_CPP
AC_PROG_CC

# C++ compiler. Note that unlike AC_PROG_CC, this call does not trigger an
# error if no C++ compiler was found; it'll just set the variable CXX to 'g++'.
AC_PROG_CXX

# This allows features like per-target compiler flags.  I.e., you can compile
# one copy of the same sources twice with different flags.  (See lib/guestApp
# for an example.)
AM_PROG_CC_C_O

# Needed for the various install and uninstall hooks.
AC_PROG_INSTALL
AC_PROG_SED
AC_PROG_LN_S
AC_PROG_MKDIR_P

# Needed for creating the archives in lib/ and the shared libraries.
AC_PROG_LIBTOOL
if test "$ac_cv_prog_AR" = false; then
   AC_MSG_ERROR([The 'ar' utility was not found. Please put ar on the path.])
fi

# We use pkg-config to set up the cflags and libs for gtk.
AC_CHECK_TOOL(
   [PKG_CONFIG],
   [pkg-config],
   [not_found])

if test "$GCC" != "yes"; then
   AC_MSG_ERROR([Only GCC is currently supported. Please put gcc in the path.])
fi

###
### Libraries
###

#
# Check for libintl.h. When configuring using "--without-x", /usr/local/include
# may not be added to the include path, so code that use glib's i18n functions
# would fail to compile because it can't find libintl.h.
#
AC_CHECK_HEADER([libintl.h],
                [],
                [have_libintl=no],
                [])
if test "$have_libintl" = "no"; then
   unset ac_cv_header_libintl_h
   CPPFLAGS="$CPPFLAGS -I/usr/local/include"
   AC_CHECK_HEADER([libintl.h],
                   [],
                   [AC_MSG_ERROR([libintl.h not found. Make sure you have the gettext headers installed.])],
                   [])
fi

AC_ARG_ENABLE([deploypkg],
   [AS_HELP_STRING([--disable-deploypkg],
     [do not build deploypkg plugin.])],
   [],
   [
    if test "$os" = "linux"; then
       enable_deploypkg=yes
    else
       enable_deploypkg=no
    fi
   ])

if test "$enable_deploypkg" = "yes"; then
  AC_VMW_CHECK_LIB([mspack],
                   [MSPACK],
                   [libmspack],
                   [],
                   [0.0.20040308alpha],
                   [mspack.h],
                   [mspack_version],
                   [],
                   [AC_MSG_ERROR([mspack >= 0.0.20040308alpha is required.])])
fi

AC_ARG_ENABLE([libappmonitor],
   [AS_HELP_STRING([--enable-libappmonitor],
     [Build the libappmonitor library.])],
   [],
   [
    enable_libappmonitor=no
   ])

#
# Check for glib 2.34.0 or greater.
#
AC_VMW_CHECK_LIB([glib-2.0],
                 [GLIB2],
                 [glib-2.0],
                 [],
                 [2.34.0],
                 [glib.h],
                 [g_key_file_new],
                 [],
                 [AC_MSG_ERROR([glib2 >= 2.34.0 is required.])])

AC_VMW_CHECK_LIB([gmodule-2.0],
                 [GMODULE],
                 [gmodule-2.0],
                 [],
                 [2.34.0],
                 [],
                 [g_module_open],
                 [],
                 [AC_MSG_ERROR([gmodule >= 2.34.0 is required.])])
AC_VMW_CHECK_LIB([gobject-2.0],
                 [GOBJECT],
                 [gobject-2.0],
                 [],
                 [2.34.0],
                 [glib-object.h],
                 [g_object_new],
                 [],
                 [AC_MSG_ERROR([gobject >= 2.34.0 is required.])])
AC_VMW_CHECK_LIB([gthread-2.0],
                 [GTHREAD],
                 [gthread-2.0],
                 [],
                 [2.34.0],
                 [],
                 [g_thread_new],
                 [],
                 [AC_MSG_ERROR([gthread >= 2.34.0 is required.])])
AC_CHECK_PROG([have_genmarshal],
              [glib-genmarshal],
              [yes],
              [no])

if test "$have_genmarshal" != "yes"; then
   AC_MSG_ERROR([glib-genmarshal is required; make sure it is available in your path.])
fi

#
# Check for fuse.
#
AC_VMW_CHECK_LIB([fuse],
                 [FUSE],
                 [fuse],
                 [],
                 [],
                 [fuse.h],
                 [fuse_main],
                 [have_fuse=yes],
                 [have_fuse=no;
                  AC_MSG_WARN([Fuse is missing, vmblock-fuse/vmhgfs-fuse will be disabled.])])

#
# Check for PAM.
#
AC_ARG_WITH([pam],
   [AS_HELP_STRING([--without-pam],
     [compiles without PAM support.])],
   [],
   [with_pam=yes])

if test "$with_pam" = "yes"; then
   AC_VMW_DEFAULT_FLAGS([PAM])
   AC_VMW_CHECK_LIB([pam],
                    [PAM],
                    [],
                    [],
                    [],
                    [security/pam_appl.h],
                    [pam_start],
                    [PAM_CPPFLAGS="$PAM_CPPFLAGS -DUSE_PAM"],
                    [AC_VMW_LIB_ERROR([PAM], [pam])])
fi

AC_ARG_ENABLE([vgauth],
   [AS_HELP_STRING([--disable-vgauth],
     [do not build vgauth.])],
   [
    enable_vgauth="$enableval"
    use_xmlsec1=yes
   ],
   [
    if test "$os" = "linux"; then
       enable_vgauth=yes
       use_xmlsec1=yes
    else
       enable_vgauth=no
       use_xmlsec1=yes
    fi
   ])

AC_ARG_ENABLE([xmlsec1],
   [AS_HELP_STRING([--enable-xmlsec1],
     [build vgauth with xmlsec1 instead of xml-security-c (on by default).])],
   [use_xmlsec1="$enableval"],
   [use_xmlsec1=yes])

AC_ARG_ENABLE([xmlsecurity],
   [AS_HELP_STRING([--enable-xmlsecurity],
     [build vgauth with xml-security-c instead of xmlsec1 (off by default).])],
   [
    if test "$enableval" = "yes"; then
       use_xmlsec1="no"
    else
       use_xmlsec1="yes"
    fi
   ],
   [])


#
# Check for openssl, xerces-c and xml-security-c
#
AC_ARG_WITH([ssl],
   [AS_HELP_STRING([--without-ssl],
     [compiles without openssl support (disables vgauth).])],
   [
     enable_vgauth=no
   ],
   [with_ssl=yes])

AC_ARG_WITH([xmlsecurity],
   [AS_HELP_STRING([--without-xmlsecurity],
     [compiles without xml-security-c support (disables vgauth).])],
   [enable_vgauth=no],
   [with_xmlsecurity=yes])

AC_ARG_WITH([xerces],
   [AS_HELP_STRING([--without-xerces],
     [compiles without xerces support (disables vgauth).])],
   [enable_vgauth=no],
   [with_xerces=yes])

AC_ARG_WITH([xmlsec1],
   [AS_HELP_STRING([--without-xmlsec1],
     [compiles without xmlsec1 support (disables vgauth).])],
   [enable_vgauth=no],
   [with_xmlsec1=yes])

AC_ARG_WITH([xml2],
   [AS_HELP_STRING([--without-xml2],
     [compiles without xml2 support (disables vgauth).])],
   [enable_vgauth=no],
   [with_xml2=yes])

AC_ARG_WITH([tirpc],
   [AS_HELP_STRING([--without-tirpc],
     [compiles with/without libtirpc.])],
   [],
   [with_tirpc=auto])

# Make sure we are building with openssl 1.0.1 and above so that
# we use only TLSv1_2.

if test "$enable_vgauth" = "yes" ; then
   AC_VMW_DEFAULT_FLAGS([SSL])
   AC_VMW_CHECK_LIB([ssl],
                    [SSL],
                    [openssl],
                    [],
                    [1.0.1],
                    [],
                    [BIO_new_file],
                    [],
                    [AC_VMW_LIB_ERROR([SSL], [ssl])])
fi

if test "$enable_vgauth" = "yes"; then
   CPPFLAGS="$CPPFLAGS -DUSE_VGAUTH"
   if test "$use_xmlsec1" = "yes"; then
      AC_VMW_DEFAULT_FLAGS([XML2])
      AC_VMW_CHECK_LIB([xml2],
                       [XML2],
                       [],
                       [],
                       [],
                       [],
                       [],
                       [],
                       [AC_VMW_LIB_ERROR([XML2], [xml2])])

   # Multiple distros built xmlsec1 with -DXMLSEC_NO_SIZE_T but
   # their xmlssec1-config --cflags doesn't properly report it,
   # so force it on.
      AC_VMW_DEFAULT_FLAGS([XMLSEC1])
      AC_VMW_CHECK_LIB([xmlsec1],
                       [XMLSEC1],
                       [],
                       [xmlsec1-config],
                       [],
                       [xmlsec/xmlsec.h],
                       [xmlSecCheckVersionExt],
                       [XMLSEC1_CPPFLAGS="$XMLSEC1_CPPFLAGS -DXMLSEC_NO_SIZE_T"],
                       [AC_VMW_LIB_ERROR([XMLSEC1], [xmlsec1])])

   else
      AC_VMW_DEFAULT_FLAGS([XERCES])
      AC_VMW_CHECK_LIB([xerces-c],
                       [XERCES],
                       [],
                       [],
                       [],
                       [],
                       [],
                       [],
                       [AC_VMW_LIB_ERROR([XERCES], [xerces])])

      AC_VMW_DEFAULT_FLAGS([XMLSECURITY])
      AC_VMW_CHECK_LIB([xml-security-c],
                       [XMLSECURITY],
                       [],
                       [],
                       [],
                       [],
                       [],
                       [],
                       [AC_VMW_LIB_ERROR([XMLSECURITY], [xmlsecurity])])
   fi
fi

#
# Check for CUnit and disable test code if not available.
#
if test "$enable_tests" = "auto" -o "$enable_tests" = "yes"; then
   AC_VMW_DEFAULT_FLAGS([CUNIT])
   AC_VMW_CHECK_LIB([cunit],
                    [CUNIT],
                    [],
                    [],
                    [],
                    [CUnit/CUnit.h],
                    [CU_initialize_registry],
                    [have_cunit=yes],
                    [have_cunit=no])
   if test "$have_cunit" = "no"; then
      if test "$enable_tests" = "yes"; then
         AC_VMW_LIB_ERROR([CUNIT], [cunit])
      else
         AC_MSG_WARN([CUnit not found, tests won't be compiled.])
      fi
   fi
fi

# If the user explicitly disables X11, then don't try to detect the X-related libraries
if test "$have_x" = "disabled"; then
   enable_multimon="no"
elif test "$have_x" != "yes"; then
   AC_MSG_ERROR(
      [The X11 libraries were not found. Please configure without X11 (using --without-x), or install the libX11 devel package(s).])
else
   CPPFLAGS="$CPPFLAGS $X_CFLAGS"
   COMMON_XLIBS="$X_PRE_LIBS $X_LIBS -lX11 $X_EXTRA_LIBS"

   AC_CHECK_LIB(
      [Xext],
      [XeviQueryVersion],
      [COMMON_XLIBS="-lXext $COMMON_XLIBS"],
      [AC_MSG_ERROR(
         [libXext not found. Please configure without X11 (using --without-x), or install the libXext devel package(s).])],
      [$COMMON_XLIBS])

   AC_CHECK_HEADER(
      [X11/extensions/extutil.h],
      [],
      [AC_MSG_ERROR(
         [X11/extensions/extutil.h header not found - you are probably on Solaris 10 or older. Please copy that header file onto your system manually, or configure without X11 (using --without-x).])],
      [#include <X11/Xlib.h>
       #include <X11/Xproto.h>])

   if test "$enable_multimon" != "no"; then
      AC_CHECK_LIB(
	 [Xinerama],
	 [XineramaQueryVersion],
	 [COMMON_XLIBS="-lXinerama $COMMON_XLIBS"],
	 [AC_MSG_ERROR(
	    [libXinerama not found. Please configure without multimon (using --disable-multimon), configure without X11 (using --without-x), or install the libXinerama devel package(s).])],
	 [$COMMON_XLIBS])
   fi

   AC_CHECK_LIB(
      [Xi],
      [XOpenDevice],
      [COMMON_XLIBS="-lXi $COMMON_XLIBS"],
      [AC_MSG_ERROR(
         [libXi not found. Please configure without X11 (using --without-x), or install the libXi devel package(s).])],
      [$COMMON_XLIBS])

   AC_CHECK_LIB(
      [Xrender],
      [XRenderQueryVersion],
      [COMMON_XLIBS="-lXrender $COMMON_XLIBS"],
      [AC_MSG_ERROR(
         [libXrender not found. Please configure without X11 (using --without-x), or install the libXrender devel package(s).])],
      [$COMMON_XLIBS])

   AC_CHECK_LIB(
      [Xrandr],
      [XRRQueryVersion],
      [COMMON_XLIBS="-lXrandr $COMMON_XLIBS"],
      [AC_MSG_ERROR(
	 [libXrandr not found. Please configure without X11 (using --without-x) or install the libXrandr devel package(s).])],
      [$COMMON_XLIBS])

   AC_CHECK_LIB(
      [Xtst],
      [XTestQueryExtension],
      [COMMON_XLIBS="-lXtst $COMMON_XLIBS"],
      [AC_MSG_ERROR(
	 [libXtst not found. Please configure without X11 (using --without-x) or install the libXtst devel package(s).])],
      [$COMMON_XLIBS])

   AC_CHECK_LIB(
      [SM],
      [SmcOpenConnection],
      [XSM_LIBS="-lSM -lICE" && have_xsm_lib="yes"],
      []
      [-lICE])

   AC_CHECK_HEADERS([X11/SM/SMlib.h X11/ICE/ICElib.h],
                    [have_xsm_header="yes"],
                    [],
                    [])
   if test "$have_xsm_lib" = "yes" -a "$have_xsm_header" = "yes"; then
      have_xsm="yes"
   fi

   AC_CHECK_LIB(
      [Xcomposite],
      [XCompositeQueryExtension],
      [XCOMPOSITE_LIBS="-lXcomposite"],
      [have_xcomposite="no"]
      [])
   AC_CHECK_HEADERS([X11/extensions/Xcomposite.h],
                    [],
                    [have_xcomposite="no"],
                    [])
   if test "$have_xcomposite" != "no"; then
      have_xcomposite="yes"
   fi

   AC_VMW_CHECK_LIB([gdk_pixbuf_xlib-2.0],
                    [GDK_PIXBUF_XLIB2],
                    [gdk-pixbuf-xlib-2.0],
                    [],
                    [2.21.0],
                    [gdk-pixbuf-xlib/gdk-pixbuf-xlib.h],
                    [gdk_pixbuf_xlib_init],
                    [],
                    [AC_MSG_ERROR([gdk-pixbuf-xlib-2.0 not found. Please configure without X11 (using --without-x) or install the gdk-pixbuf-xlib-2.0 devel package.])])

   # Check whether we have gtk+ 3.0.
   if test "$with_gtk3" != "no"; then
      # gdk_display_get_default_group (added in gtk+ 2.4.0) is function currently
      # needed by vmware-user.
      AC_VMW_CHECK_LIB([gtk-3],
                       [GTK],
                       [gtk+-3.0],
                       [],
                       [3.0.0],
                       [gtk/gtk.h],
                       [gdk_display_get_default_group],
                       [GTK_CPPFLAGS="$GTK_CPPFLAGS -DGTK3"],
                       [AC_MSG_ERROR([Gtk+ 3.0 library not found or too old. Please configure without Gtk+ support (using --without-gtk3) or install the Gtk+ 3.0 devel package.])])

   # Check whether we have gtk+ 2.0.
   elif test "$with_gtk2" != "no"; then
      AC_VMW_CHECK_LIB([gtk-x11-2.0],
                       [GTK],
                       [gtk+-2.0],
                       [],
                       [2.4.0],
                       [gtk/gtk.h],
                       [gdk_display_get_default_group],
                       [GTK_CPPFLAGS="$GTK_CPPFLAGS -DGTK2"],
                       [AC_MSG_ERROR([Gtk+ 2.0 library not found or too old. Please configure without Gtk+ support (using --without-gtk2) or install the Gtk+ 2.0 devel package.])])
   fi

   #
   # Check for gtkmm 2.4.0 or greater.
   #


   if test "$with_gtkmm" != "no" -o "$with_gtkmm3" != "no"; then
      if test "$with_gtkmm3" != "no"; then
         AC_VMW_CHECK_LIBXX([gtkmm-3.0],
                            [GTKMM],
                            [gtkmm-3.0],
                            [],
                            [3.0.0],
                            [gtkmm.h],
                            [],
                            [GTKMM_CPPFLAGS="$GTKMM_CPPFLAGS -DHAVE_GTKMM"],
                            [AC_MSG_ERROR([gtkmm3 library not found. Please install the libgtkmm devel package(s), or re-configure using --without-gtkmm3.])])

      elif test "$with_gtkmm" != "no"; then
         CUSTOM_GTKMM_CPPFLAGS="$CUSTOM_GTKMM_CPPFLAGS $GTK_CPPFLAGS"
         AC_VMW_CHECK_LIBXX([gtkmm-2.4],
                            [GTKMM],
                            [gtkmm-2.4],
                            [],
                            [2.4.0],
                            [gtkmm.h],
                            [],
                            [GTKMM_CPPFLAGS="$GTKMM_CPPFLAGS -DHAVE_GTKMM"],
                            [AC_MSG_ERROR([gtkmm library not found. Please install the libgtkmm devel package(s), or re-configure using --without-gtkmm.])])
      fi

      #
      # libsigc++-2.0 >= 2.5.1 requires C++11 support
      #
      # Calling AC_VMW_CHECK_LIBXX would duplicate the sigc++
      # flags we would have already got as part of gtkmm call
      # above. This is OK because we are not seeing any issues
      # because of this and calling AC_VMW_CHECK_LIBXX function
      # provides other benefits like picking custom flags.
      #
      # AC_VMW_CHECK_LIBXX sets CPPFLAGS and LIBS variables only,
      # so we have to use SIGCXX_CPPFLAGS instead of SIGCXX_CXXFLAGS.
      #
      AC_VMW_CHECK_LIBXX([sigc++-2.0],
                         [SIGCXX],
                         [sigc++-2.0],
                         [],
                         [2.5.1],
                         [sigc++.h],
                         [],
                         [SIGCXX_CPPFLAGS="$SIGCXX_CPPFLAGS -std=c++11"],
                         [SIGCXX_CPPFLAGS="$SIGCXX_CPPFLAGS"])
   fi
fi # End of checks for X libraries

AC_CHECK_LIB(
   [crypt],
   [crypt],
   [HAVE_CRYPT="yes"],
   [AC_MSG_ERROR(
      [libcrypt not found. Please install the libc/libcrypt devel package(s).])])

AC_CHECK_FUNCS(
   dlopen,
   ,
   [AC_CHECK_LIB(
      dl,
      dlopen,
      [VIX_LIBADD="$VIX_LIBADD -ldl"
       LIBVMTOOLS_LIBADD="$LIBVMTOOLS_LIBADD -ldl"
       VGAUTH_LIBADD="$VGAUTH_LIBADD -ldl"
       RESOLUTIONSET_LIBADD="$RESOLUTIONSET_LIBADD -ldl"
      ],
      [AC_MSG_ERROR(
         [dlopen was not found, but is required for open-vm-tools to function properly. Please contact your OS vendor.])])])

AC_CHECK_FUNCS([ecvt])
AC_CHECK_FUNCS([fcvt])

AC_CHECK_FUNC([mkdtemp], [have_mkdtemp=yes])

if test "$os" = "freebsd" -a "$osVersion" -ge 600000; then
   AC_CHECK_LIB(
      [thr],
      [pthread_mutex_init],
      [THREAD_LIBS=-lthr],
      [AC_MSG_ERROR(
         [Unable to locate required threading library libthr.])])
else
   AC_CHECK_LIB(
      [pthread],
      [pthread_mutex_init],
      [THREAD_LIBS=-lpthread],
      [AC_MSG_ERROR(
         [libpthread not found. Please install the libc/libpthread devel package(s).])])
fi

# PAM prefix
AC_ARG_WITH([pam-prefix],
	    [AS_HELP_STRING([--with-pam-prefix],
		[specifies where pam files go. Default is $(sysconfdir)])],
	    [PAM_PREFIX="$withval"],
	    [if test "$os" = "freebsd" ; then PAM_PREFIX='$(sysconfdir)'; else PAM_PREFIX='/etc'; fi])

if test "$os" = "linux"; then
   with_dnet_dflt="no"
else
   with_dnet_dflt="yes"
fi

AC_ARG_WITH([dnet],
	    [AS_HELP_STRING([--with-dnet],
	    [specifies whether to build with libdnet - the default is without for Linux, and with it otherwise])],
	    [],
	    [with_dnet="$with_dnet_dflt"])

have_dnet="no"
if test "$with_dnet" = "yes"; then
	# On Debian, dnet is installed via the libdumbnet package. We need to
	# detect this so that our source files include dumbnet.h instead of
	# dnet.h, which is part of a different package altogether.
   AC_VMW_CHECK_LIB([dumbnet],
                    [DNET],
                    [],
                    [dumbnet-config],
                    [],
                    [dumbnet.h],
                    [intf_open],
                    [have_dnet="yes";
                     AC_DEFINE([DNET_IS_DUMBNET], 1, [Define to 1 if substituting libdumbnet for libdnet in Debian.])],
                    [])

   if test $have_dnet = "no"; then
      AC_VMW_CHECK_LIB([dnet],
                       [DNET],
                       [],
                       [dnet-config],
                       [],
                       [dnet.h],
                       [intf_open],
                       [have_dnet="yes"],
                       [])
   fi

   if test $have_dnet = "no"; then
		AC_MSG_ERROR(
		   [dnet-config was not found on your PATH. Please configure without dnet or install dnet - http://libdnet.sourceforge.net])
   fi
fi

if test "$with_dnet" != "yes"; then
AC_DEFINE([NO_DNET], 1, [Define to 1 if building without libdnet.])
fi

AC_ARG_WITH([icu],
            [AS_HELP_STRING([--with-icu],
              [enables support for ICU])],
            [],
            [with_icu=no])

if test "$have_x" = "yes" -o "$with_icu" = "yes"; then
   # AC_CHECK_PROG fails to locate CXX if it's set to an absolute
   # path and it includes arguments, which is often the case when
   # cross compling.  Try to handle this case directly.
   case "$CXX" in
      [/*])
         AS_IF(test -x ${CXX%% *}, [have_cxx=yes], [have_cxx=no])
         ;;
      [*])
         AC_CHECK_PROG([have_cxx], [$CXX], [yes], [no])
         ;;
   esac
   if test "$have_cxx" = "no"; then
      AC_MSG_ERROR([C++ compiler not found. Make sure you have a C++ compiler installed or configure without X11 (using --without-x) and without ICU (using --without-icu).])
   fi
fi

if test "$with_icu" = "yes"; then
   AC_VMW_CHECK_LIBXX([icui18n],
                      [ICU],
                      [icu-i18n],
                      [icu-config],
                      [],
                      [unicode/utf.h],
                      [],
                      [ICU_CPPFLAGS="$ICU_CPPFLAGS -DUSE_ICU"],
                      [AC_MSG_ERROR([ICU library not found. Please configure without ICU (using --without-icu) or install ICU - http://www.icu-project.org])])

   # Check whether we have ICU >= 3.8.
   AC_LANG_PUSH([C++])
   AC_MSG_CHECKING([for ucasemap_utf8ToTitle in ICU])
   ORIGINAL_CPPFLAGS="$CPPFLAGS"
   CPPFLAGS="$CPPFLAGS $ICU_CPPFLAGS"
   AC_TRY_COMPILE([#include <unicode/ucasemap.h>],
                  [
                     (void) &ucasemap_utf8ToTitle;
                     return 0;
                  ],
                  [
                     ICU_CPPFLAGS="$ICU_CPPFLAGS -DHAVE_ICU_38"
                     AC_MSG_RESULT([yes])
                  ],
                  [AC_MSG_RESULT([no])])
   CPPFLAGS="$ORIGINAL_CPPFLAGS"
   AC_LANG_POP([C++])

   # Easier to give all modules the ICU defines/includes...
   CPPFLAGS="$CPPFLAGS $ICU_CPPFLAGS"
else
   CPPFLAGS="$CPPFLAGS -DNO_ICU"
fi


if test "$with_tirpc" != "no"; then
   AC_VMW_CHECK_LIB([libtirpc],
                    [TIRPC],
                    [libtirpc],
                    [],
                    [],
                    [],
                    [],
                    [have_tirpc="yes"],
                    [have_tirpc="no"])
fi

if test "$with_tirpc" != "yes"; then
   AC_COMPILE_IFELSE([AC_LANG_SOURCE([[
      #include <rpc/types.h>
      #include <rpc/xdr.h>

      int main()
      {
         struct xdr_ops xdr;
#if defined(__GLIBC__)
         xdr.x_putint32(NULL, NULL);
#endif
         return 0;
      }
      ]])], [need_tirpc="no"], [need_tirpc="yes"])
   AC_MSG_NOTICE([tirpc is needed: $need_tirpc])
fi

if test "$with_tirpc" = "no"; then
   if test "$need_tirpc" = "yes"; then
      AC_MSG_ERROR([libtirpc is required but it is disabled.])
   fi
   use_tirpc="no"
elif test "$with_tirpc" = "auto"; then
   if test "$need_tirpc" = "yes" -a "$have_tirpc" = "no"; then
      AC_MSG_ERROR([cannot find libtirpc but it is required.])
   fi
   use_tirpc=$need_tirpc
elif test "$with_tirpc" = "yes"; then
   if test "$have_tirpc" = "no"; then
      AC_MSG_ERROR([cannot build with libtirpc because it cannot be found.])
   fi
   use_tirpc="yes"
fi

XDR_LIBS=
XDR_CPPFLAGS=
if test "$use_tirpc" = "yes"; then
   AC_MSG_NOTICE([building with libtirpc])
   XDR_LIBS="$TIRPC_LIBS"
   XDR_CPPFLAGS="-DUSE_TIRPC $TIRPC_CPPFLAGS"
else
   AC_MSG_NOTICE([building without libtirpc])
   # In Solaris, the XDR-related functions are not in libc like in Linux and
   # FreeBSD, so binaries need to be linked to some extra libraries.
   if test "$os" = "solaris"; then
      XDR_LIBS="-lnsl -lrpcsvc"
   fi
fi

if test "$with_tirpc" != "no"; then
   AC_VMW_CHECK_LIB([libtirpc],
                    [TIRPC],
                    [libtirpc],
                    [],
                    [],
                    [],
                    [],
                    [have_tirpc="yes"],
                    [have_tirpc="no"])
fi

if test "$with_tirpc" != "yes"; then
   AC_COMPILE_IFELSE([AC_LANG_SOURCE([[
      #include <rpc/types.h>
      #include <rpc/xdr.h>

      int main()
      {
         struct xdr_ops xdr;
#if defined(__GLIBC__)
         xdr.x_putint32(NULL, NULL);
#endif
         return 0;
      }
      ]])], [need_tirpc="no"], [need_tirpc="yes"])
   AC_MSG_NOTICE([tirpc is needed: $need_tirpc])
fi

if test "$with_tirpc" = "no"; then
   if test "$need_tirpc" = "yes"; then
      AC_MSG_ERROR([libtirpc is required but it is disabled.])
   fi
   use_tirpc="no"
elif test "$with_tirpc" = "auto"; then
   if test "$need_tirpc" = "yes" -a "$have_tirpc" = "no"; then
      AC_MSG_ERROR([cannot find libtirpc but it is required.])
   fi
   use_tirpc=$need_tirpc
elif test "$with_tirpc" = "yes"; then
   if test "$have_tirpc" = "no"; then
      AC_MSG_ERROR([cannot build with libtirpc because it cannot be found.])
   fi
   use_tirpc="yes"
fi

XDR_LIBS=
XDR_CPPFLAGS=
if test "$use_tirpc" = "yes"; then
   AC_MSG_NOTICE([building with libtirpc])
   XDR_LIBS="$TIRPC_LIBS"
   XDR_CPPFLAGS="-DUSE_TIRPC $TIRPC_CPPFLAGS"
else
   AC_MSG_NOTICE([building without libtirpc])
   # In Solaris, the XDR-related functions are not in libc like in Linux and
   # FreeBSD, so binaries need to be linked to some extra libraries.
   if test "$os" = "solaris"; then
      XDR_LIBS="-lnsl -lrpcsvc"
   fi
fi

AC_PATH_PROG(
   [RPCGEN],
   [rpcgen],
   [not_found])
if test "$RPCGEN" == "not_found"; then
   AC_MSG_ERROR([rpcgen not found.])
fi

###
### Headers
###

AC_CHECK_HEADERS([crypt.h])
AC_CHECK_HEADERS([inttypes.h])
AC_CHECK_HEADERS([stdint.h])
AC_CHECK_HEADERS([stdlib.h])
AC_CHECK_HEADERS([wchar.h])
AC_CHECK_HEADERS([sys/inttypes.h])
AC_CHECK_HEADERS([sys/io.h])
AC_CHECK_HEADERS([sys/param.h]) # Required to make the sys/user.h check work correctly on FreeBSD
AC_CHECK_HEADERS([sys/sysinfo.h])
AC_CHECK_HEADERS([sys/types.h])
AC_CHECK_HEADERS([sys/user.h],
   [],
   [],
   [
#ifdef HAVE_SYS_PARAM_H
#   include <sys/param.h>
#endif
   ])
AC_CHECK_HEADERS([sys/vfs.h])
AC_CHECK_HEADERS([syslimits.h])

# On Freebsd, the unwind.h header file is available in the libunwind
# package, but the necessary functions are only available if __GNU_SOURCE
# is defined to enable "all" GCC extensions.
if test "$os" = "freebsd"; then
   ac_cv_header_unwind_h="no"
fi
AC_CHECK_HEADERS([unwind.h])

AC_CHECK_HEADER(
   [wchar.h],
   [HAVE_WCHAR_H="yes"],
   [HAVE_WCHAR_H="no"])

if test "$os" = "linux"; then
   # Make sure kernel-headers package is installed.
   AC_CHECK_HEADER(
      [linux/unistd.h],
      [],
      [AC_MSG_ERROR(linux/unistd.h is not found. Please install kernel-headers/linux-userspace-headers/linux-libc-dev package.)])
fi

if test "$enable_multimon" != "no"; then
   AC_CHECK_HEADER(
      [X11/extensions/panoramiXproto.h],
      [],
      [AC_MSG_ERROR(
         [panoramiXproto.h not found. Please configure without multimon (using --disable-multimon) or install the libXinerama devel package(s).])],
      [#include <X11/X.h>
       #include <X11/Xmd.h>])
fi

###
### Typdefs, structs, and compiler quarks.
###
AC_HEADER_STDBOOL
AC_C_CONST
AC_TYPE_UID_T
AC_C_INLINE
AC_TYPE_MODE_T
AC_TYPE_OFF_T
AC_TYPE_PID_T
AC_TYPE_SIZE_T
AC_CHECK_MEMBERS([struct stat.st_rdev])
AC_HEADER_TIME
AC_STRUCT_TM
AC_C_VOLATILE

###
### Specific features and OS/arch flags / actions
###

### General flags / actions
CFLAGS="$CFLAGS -Wall"
CFLAGS="$CFLAGS -Werror"

# Suppress warnings from clang when taking the address of packed struct
# member fields when compiling hgfsServer.c
if $CC --version | $GREP -i "clang" > /dev/null; then
   CFLAGS="$CFLAGS -Wno-address-of-packed-member"
fi

# -Wno-unknown-pragmas is due to gcc not understanding '#pragma ident'
# in Xlib.h on OpenSolaris.
# Glib2 keep changing mutex APIs so we also need to disable 'deprecated'
# warnings for now (-Wno-deprecated-declarations).
for TEST_CFLAG in -Wno-pointer-sign -Wno-unused-value -fno-strict-aliasing \
    -Wno-unknown-pragmas -Wno-uninitialized -Wno-deprecated-declarations \
    -Wno-unused-const-variable; do
    AC_MSG_CHECKING([for GCC flag $TEST_CFLAG])
    ORIGINAL_CFLAGS="$CFLAGS"
    CFLAGS="$CFLAGS $TEST_CFLAG"
    NEW_CFLAG=""
    AC_TRY_COMPILE(
       [],
       [
	return 0;
       ],
   [NEW_CFLAG=" $TEST_CFLAG"
    AC_MSG_RESULT(yes)],
   [AC_MSG_RESULT(no)])
   CFLAGS="$ORIGINAL_CFLAGS$NEW_CFLAG"
done
CPPFLAGS="$CPPFLAGS -DVMX86_TOOLS"
CPPFLAGS="$CPPFLAGS"

# -fvisibility is used by "core service" plugins, but not required.
ORIGINAL_CFLAGS="$CFLAGS"
CFLAGS="$CFLAGS -fvisibility=hidden"
AC_MSG_CHECKING([for GCC flag -fvisibility])
AC_TRY_COMPILE([],
               [return 0;],
               [PLUGIN_CPPFLAGS="-fvisibility=hidden -DGCC_EXPLICIT_EXPORT";
                AC_MSG_RESULT(yes)],
               [AC_MSG_RESULT(no)])
CFLAGS="$ORIGINAL_CFLAGS"

# Detect "unused-but-set-variable" gcc warning and disable it.
ORIGINAL_CFLAGS="$CFLAGS"
CFLAGS="$CFLAGS -Wno-unused-but-set-variable"
AC_MSG_CHECKING([for GCC flag -Wno-unused-but-set-variable])
AC_TRY_COMPILE([],
               [return 0;],
               [ORIGINAL_CFLAGS="$ORIGINAL_CFLAGS -Wno-unused-but-set-variable";
                AC_MSG_RESULT(yes)],
               [AC_MSG_RESULT(no)])
CFLAGS="$ORIGINAL_CFLAGS"


BUILDDIR="`pwd`"

INCLUDE_DIR="`cd $srcdir; pwd`/lib/include"
BLD_INCLUDE_DIR="$BUILDDIR/lib/include"
CPPFLAGS="-I$INCLUDE_DIR -I$BLD_INCLUDE_DIR $CPPFLAGS"

###
### Documentation.
###

if test "$enable_docs" = "yes"; then
   AC_CHECK_PROG([have_doxygen],
                 [doxygen],
                 [yes],
                 [no])
   if test "$have_doxygen" = "no"; then
      AC_MSG_WARN([doxygen not found; API documentation will not be generated.])
   else
      AC_PATH_PROG([DOT], [dot], [])
      if test "$DOT" = ""; then
         HAVE_DOT=NO
      else
         DOT=`dirname $DOT`
         HAVE_DOT=YES
      fi
      AC_SUBST([DOT])
      AC_SUBST([HAVE_DOT])

      AC_PATH_PROG([MSCGEN],
                   [mscgen],
                   [no])
      if test "$MSCGEN" != "no"; then
         MSCGEN_DIR="`dirname $MSCGEN`"
      else
         MSCGEN_DIR=
      fi
      AC_SUBST([MSCGEN_DIR])
   fi
fi

###
### OS/arch-specific flags / actions
###

MODULES=""
MODULES_OS="$os"
TARGET_OS="$os"
MODULES_DIR=""
buildHgfsmounter=no

if test "$os" = "linux"; then
   MODULES_DIR="$LINUXDIR/kernel/"

   CPPFLAGS="$CPPFLAGS -D_FILE_OFFSET_BITS=64"
   CPPFLAGS="$CPPFLAGS -D_LARGEFILE64_SOURCE"
   CPPFLAGS="$CPPFLAGS -D_XOPEN_SOURCE=500"
   CPPFLAGS="$CPPFLAGS -D_BSD_SOURCE"
   CPPFLAGS="$CPPFLAGS -D_SVID_SOURCE"
   CPPFLAGS="$CPPFLAGS -D_DEFAULT_SOURCE"

   LIBVMTOOLS_LIBADD="$LIBVMTOOLS_LIBADD -lrt"

   # vmxnet is not supported for kernels 3.3.0 and newer
   if test "$osVersion" -lt 303000; then
      MODULES="$MODULES vmxnet"
   fi
   # See if we need vmhgfs module. Starting with 3.10.0 we use FUSE
   if test "$osVersion" -lt 310000; then
      MODULES="$MODULES vmhgfs"
   fi
   # See if we need vmci and vsock modules. Starting with 3.9 they made
   # their way into mainline kernel.
   if test "$osVersion" -lt 309000; then
      MODULES="$MODULES vmci vsock"
   fi
   if test "$osVersion" -lt 300000; then
      MODULES="$MODULES vmblock vmsync"
   fi
   buildHgfsmounter=yes
   if test "x$enable_resolutionkms" != "xno"; then
      PKG_CHECK_MODULES(
         [LIBUDEV],
         libdrm libudev,
         [LIBUDEV_CFLAGS="$LIBUDEV_CFLAGS -DHAVE_LIBUDEV"],
         [AC_MSG_WARN(
	    [Missing libdrm or libudev. The resolutionKMS plugin will search for them at run-time.])])
      enable_resolutionkms="yes"
   fi
fi

if test "$os" = "freebsd" || test "$os" = "kfreebsd-gnu"; then
   LIBVMTOOLS_LIBADD="$LIBVMTOOLS_LIBADD -lkvm"
   MODULES_DIR="/boot/modules"

   if test "$osVersion" -ge 302000; then
      MODULES="$MODULES vmmemctl"
   fi
   if test "$osVersion" -ge 600000; then
      MODULES="$MODULES vmblock"
   fi

   if test "$with_kernel_modules" = "yes"; then
      echo "****************************************************************"
      echo "   You are building FreeBSD kernel modules. Make sure you use   "
      echo "   'make' to build open-vm-tools, and not GNU make ('gmake').   "
      echo "****************************************************************"
   fi
fi

if test "$os" = "solaris"; then
   LIB_IMPERSONATE_CPPFLAGS="$LIB_IMPERSONATE_CPPFLAGS -D_POSIX_PTHREAD_SEMANTICS"
   LIB_USER_CPPFLAGS="$LIB_USER_CPPFLAGS -D_POSIX_PTHREAD_SEMANTICS"

   LIBVMTOOLS_LIBADD="$LIBVMTOOLS_LIBADD -lsocket"
   LIBVMTOOLS_LIBADD="$LIBVMTOOLS_LIBADD -lnsl"
   LIBVMTOOLS_LIBADD="$LIBVMTOOLS_LIBADD -lresolv"
   LIBVMTOOLS_LIBADD="$LIBVMTOOLS_LIBADD -lrpcsvc"
   LIBVMTOOLS_LIBADD="$LIBVMTOOLS_LIBADD -lrt"

   # Setup defines to identify the OS version.
   if test "$osVersion" -eq 509000; then
      CPPFLAGS="$CPPFLAGS -DSOL9"
   fi
   if test "$osVersion" -eq 510000; then
      CPPFLAGS="$CPPFLAGS -DSOL10"
   fi
   if test "$osVersion" -eq 511000; then
      CPPFLAGS="$CPPFLAGS -DSOL11"
   fi

   MODULES="$MODULES vmxnet vmmemctl"

   # HGFS and vmblock need Solaris 10 at least.
   if test "$osVersion" -ge 510000; then
      MODULES="$MODULES vmhgfs vmblock"
   fi

   # vmxnet3 is built on Solaris 10 / 11 only if GLDv3 is installed.
   if test "$osVersion" -gt 510000; then
      AC_CHECK_HEADER(
         [sys/mac.h],
         [MODULES="$MODULES vmxnet3"],
         [AC_MSG_WARN([GLDv3 (sys/mac.h) is not installed, vmxnet3 will not be compiled.])])
   fi

   if test "$with_kernel_modules" = "yes"; then
      echo "****************************************************************"
      echo "   You are building Solaris kernel modules. Make sure you use   "
      echo "   GNU make to build open-vm-tools.                             "
      echo "****************************************************************"
   fi
fi

if test "$os" = "linux"; then
    have_udev="yes"
    AC_ARG_WITH([udev-rules-dir],
                [AS_HELP_STRING([--with-udev-rules-dir=DIR],
                    [where to install udev rules])],
                [UDEVRULESDIR="$withval"],
                [
                    UDEVRULESDIR="/lib/udev/rules.d"
                    if test "$PKG_CONFIG" != "not_found"; then
                        udevdir=$($PKG_CONFIG udev --variable=udevdir)
                        if test "x$udevdir" != "x"; then
                            UDEVRULESDIR="$udevdir/rules.d"
                        fi
                    fi
                ])
else
    have_udev="no"
    UDEVRULESDIR=""
fi

if test "x$enable_resolutionkms" = "xauto"; then
   enable_resolutionkms="no"
fi

if test "x$enable_resolutionkms" = "xyes"; then
   CPPFLAGS="$CPPFLAGS -DENABLE_RESOLUTIONKMS"
fi

AM_CONDITIONAL(BUILD_HGFSMOUNTER, test "$buildHgfsmounter" = "yes")
AM_CONDITIONAL(LINUX, test "$os" = "linux")
AM_CONDITIONAL(SOLARIS, test "$os" = "solaris")
AM_CONDITIONAL(FREEBSD, test "$os" = "freebsd" -o "$os" = "kfreebsd-gnu")
AM_CONDITIONAL(FREEBSD_CUSTOM_SYSDIR,
               test \( "$os" = "freebsd" -o "$os" = "kfreebsd-gnu" \) -a -n "$SYSDIR")
AM_CONDITIONAL(THIRTY_TWO_BIT_USERSPACE, test "$userSpaceBitness" = "32")
AM_CONDITIONAL(HAVE_X11, test "$have_x" = "yes")
AM_CONDITIONAL(HAVE_ICU, test "$with_icu" = "yes")
AM_CONDITIONAL(WITH_KERNEL_MODULES, test "$with_kernel_modules" = "yes")
AM_CONDITIONAL(HAVE_XSM, test "$have_xsm" = "yes")
AM_CONDITIONAL(HAVE_XCOMPOSITE, test "$have_xcomposite" = "yes")
AM_CONDITIONAL(ENABLE_TESTS, test "$have_cunit" = "yes")
AM_CONDITIONAL(WITH_ROOT_PRIVILEGES, test "$with_root_privileges" = "yes")
AM_CONDITIONAL(HAVE_DOXYGEN, test "$have_doxygen" = "yes")
AM_CONDITIONAL(HAVE_FUSE, test "$have_fuse" = "yes")
AM_CONDITIONAL(HAVE_GNU_LD, test "$with_gnu_ld" = "yes")
AM_CONDITIONAL(HAVE_GTKMM, test "$have_x" = "yes" -a \( "$with_gtkmm" = "yes" -o "$with_gtkmm3" = "yes" \) )
AM_CONDITIONAL(HAVE_PAM, test "$with_pam" = "yes")
AM_CONDITIONAL(USE_SLASH_PROC, test "$os" = "linux")
AM_CONDITIONAL(ENABLE_DEPLOYPKG, test "$enable_deploypkg" = "yes")
AM_CONDITIONAL(ENABLE_VGAUTH, test "$enable_vgauth" = "yes")
AM_CONDITIONAL(USE_XMLSEC1, test "$use_xmlsec1" = "yes")
AM_CONDITIONAL(HAVE_VSOCK, test "$os" = "linux")
AM_CONDITIONAL(HAVE_MKDTEMP, test "$have_mkdtemp" = "yes")
AM_CONDITIONAL(HAVE_UDEV, test "$have_udev" = "yes")
AM_CONDITIONAL(ENABLE_RESOLUTIONKMS, test "x$enable_resolutionkms" = "xyes")
AM_CONDITIONAL(VGAUTH_USE_CXX, test "$with_icu" = "yes" -o "$use_xmlsec1" != "yes")
AM_CONDITIONAL(ENABLE_LIBAPPMONITOR, test "$enable_libappmonitor" = "yes")

if test "$have_xsm" != "yes"; then
AC_DEFINE([NO_XSM], 1, [])
fi

if test "$have_xcomposite" != "yes"; then
   AC_DEFINE([NO_XCOMPOSITE])
fi

### Feature-specific flags / actions
# Combine where possible

# If control reaches this point and multimon is still enabled, then we know
# all of the tests for required components have passed and it's safe to allow
# multimon. Otherwise, it should be disabled.
if test "$enable_multimon" = "no"; then
   # XXX: For consistency, change this to ENABLE_MULTIMON. This will require
   # some additional code cleanup.
   AC_DEFINE([NO_MULTIMON], 1, [Define to 1 if building without multimon support.])
fi

LIB_AUTH_CPPFLAGS="$LIB_AUTH_CPPFLAGS $PAM_CPPFLAGS"
if test "$HAVE_CRYPT" = "yes"; then
   LIBVMTOOLS_LIBADD="$LIBVMTOOLS_LIBADD -lcrypt"
   VIX_LIBADD="$VIX_LIBADD -lcrypt"
fi


LIBVMTOOLS_LIBADD="$LIBVMTOOLS_LIBADD $THREAD_LIBS"
VIX_LIBADD="$VIX_LIBADD $THREAD_LIBS"

### Core Services definitions.

HGFS_LIBS="$BUILDDIR/libhgfs/libhgfs.la"

VMTOOLS_LIBS="$BUILDDIR/libvmtools/libvmtools.la $GLIB2_LIBS"
VMTOOLS_CPPFLAGS="-DVMTOOLS_USE_GLIB $GLIB2_CPPFLAGS"

PLUGIN_CPPFLAGS="$VMTOOLS_CPPFLAGS $PLUGIN_CPPFLAGS"
PLUGIN_LDFLAGS="-Wl,-z,defs -Wl,-lc -Wl,--as-needed -shared -module -avoid-version"

# Installation directories for core services plugins.
TEST_PLUGIN_INSTALLDIR=$datadir/open-vm-tools/tests
COMMON_PLUGIN_INSTALLDIR=$libdir/open-vm-tools/plugins/common
VMSVC_PLUGIN_INSTALLDIR=$libdir/open-vm-tools/plugins/vmsvc
VMUSR_PLUGIN_INSTALLDIR=$libdir/open-vm-tools/plugins/vmusr


# General definitions
INSTVMSG='$(SHELL) $(top_srcdir)/scripts/build/instvmsg.sh'
RPCGEN_WRAPPER='$(SHELL) $(top_builddir)/scripts/build/rpcgen_wrapper.sh'

### General substs

AC_SUBST([HGFS_LIBS])
AC_SUBST([TOOLS_VERSION])
AC_SUBST([TARGET_OS])
AC_SUBST([KERNEL_RELEASE])
AC_SUBST([LINUXINCLUDE])
AC_SUBST([MODULES_OS])
AC_SUBST([MODULES_DIR])
AC_SUBST([MODULES])
AC_SUBST([COMMON_XLIBS])
AC_SUBST([XSM_LIBS])
AC_SUBST([XCOMPOSITE_LIBS])
AC_SUBST([PAM_PREFIX])
AC_SUBST([PLUGIN_CPPFLAGS])
AC_SUBST([PLUGIN_LDFLAGS])
AC_SUBST([VMTOOLS_CPPFLAGS])
AC_SUBST([VMTOOLS_LIBS])
AC_SUBST([THREAD_LIBS])
AC_SUBST([RPCGENFLAGS])
AC_SUBST([XDR_LIBS])
AC_SUBST([XDR_CPPFLAGS])
AC_SUBST([TEST_PLUGIN_INSTALLDIR])
AC_SUBST([COMMON_PLUGIN_INSTALLDIR])
AC_SUBST([VMSVC_PLUGIN_INSTALLDIR])
AC_SUBST([VMUSR_PLUGIN_INSTALLDIR])
if test "$os" = "freebsd" -a -n "$SYSDIR"; then
   # If SYSDIR is not defined, AC_SUBST expands to nothing, so we need something
   # inside this block.
   true
   AC_SUBST([SYSDIR])
fi
AC_SUBST([INSTVMSG])
AC_SUBST([RPCGEN_WRAPPER])

### Lib substs

AC_SUBST([LIB_AUTH_CPPFLAGS])
AC_SUBST([LIB_IMPERSONATE_CPPFLAGS])
AC_SUBST([LIB_USER_CPPFLAGS])
AC_SUBST([LIBVMTOOLS_LIBADD])
AC_SUBST([RESOLUTIONSET_LIBADD])

### Program substs

AC_SUBST([VIX_LIBADD])
AC_SUBST([VGAUTH_LIBADD])

AC_SUBST([UDEVRULESDIR])

###
### Create the Makefiles
###
AC_CONFIG_FILES([                      \
   Makefile                            \
   lib/Makefile                        \
   lib/appUtil/Makefile                \
   lib/auth/Makefile                   \
   lib/backdoor/Makefile               \
   lib/asyncsocket/Makefile            \
   lib/sslDirect/Makefile              \
   lib/pollGtk/Makefile                \
   lib/poll/Makefile                   \
   lib/dataMap/Makefile                \
   lib/hashMap/Makefile                \
   lib/dict/Makefile                   \
   lib/dynxdr/Makefile                 \
   lib/err/Makefile                    \
   lib/file/Makefile                   \
   lib/foundryMsg/Makefile             \
   lib/glibUtils/Makefile              \
   lib/guestApp/Makefile               \
   lib/guestRpc/Makefile               \
   lib/hgfs/Makefile                   \
   lib/hgfsBd/Makefile                 \
   lib/hgfsHelper/Makefile             \
   lib/hgfsServer/Makefile             \
   lib/hgfsServerManagerGuest/Makefile \
   lib/hgfsServerPolicyGuest/Makefile  \
   lib/hgfsUri/Makefile                \
   lib/impersonate/Makefile            \
   lib/lock/Makefile                   \
   lib/message/Makefile                \
   lib/misc/Makefile                   \
   lib/netUtil/Makefile                \
   lib/nicInfo/Makefile                \
   lib/panic/Makefile                  \
   lib/panicDefault/Makefile           \
   lib/procMgr/Makefile                \
   lib/rpcChannel/Makefile             \
   lib/rpcIn/Makefile                  \
   lib/rpcOut/Makefile                 \
   lib/rpcVmx/Makefile                 \
   lib/slashProc/Makefile              \
   lib/string/Makefile                 \
   lib/stubs/Makefile                  \
   lib/syncDriver/Makefile             \
   lib/system/Makefile                 \
   lib/unicode/Makefile                \
   lib/user/Makefile                   \
   lib/vmCheck/Makefile                \
   lib/vmSignal/Makefile               \
   lib/wiper/Makefile                  \
   lib/xdg/Makefile                    \
   services/Makefile                   \
   services/vmtoolsd/Makefile          \
   services/plugins/Makefile           \
   services/plugins/desktopEvents/Makefile \
   services/plugins/dndcp/Makefile     \
   services/plugins/guestInfo/Makefile \
   services/plugins/hgfsServer/Makefile \
   services/plugins/powerOps/Makefile  \
   services/plugins/resolutionSet/Makefile \
   services/plugins/resolutionKMS/Makefile \
   services/plugins/timeSync/Makefile  \
   services/plugins/vix/Makefile       \
   services/plugins/vmbackup/Makefile  \
   services/plugins/deployPkg/Makefile  \
   vmware-user-suid-wrapper/Makefile   \
   toolbox/Makefile                    \
   hgfsclient/Makefile                 \
   hgfsmounter/Makefile                \
   checkvm/Makefile                    \
   rpctool/Makefile                    \
   vgauth/Makefile                     \
   vgauth/lib/Makefile                 \
   namespacetool/Makefile              \
   vgauth/cli/Makefile                 \
   vgauth/test/Makefile                 \
   vgauth/service/Makefile             \
   libguestlib/Makefile                \
   libguestlib/vmguestlib.pc           \
   libDeployPkg/Makefile               \
   libDeployPkg/libDeployPkg.pc        \
   libhgfs/Makefile                    \
   libvmtools/Makefile                 \
   xferlogs/Makefile                   \
   modules/Makefile                    \
   vmblock-fuse/Makefile               \
   vmhgfs-fuse/Makefile                \
   vmblockmounter/Makefile             \
   tests/Makefile                      \
   tests/vmrpcdbg/Makefile             \
   tests/testDebug/Makefile            \
   tests/testPlugin/Makefile           \
   tests/testVmblock/Makefile          \
   docs/Makefile                       \
   docs/api/Makefile                   \
   scripts/Makefile                    \
   scripts/build/rpcgen_wrapper.sh     \
   udev/Makefile                       \
   libappmonitor/Makefile              \
   libappmonitor/appmonitor.pc         \
])

###
### Output
###
AC_OUTPUT<|MERGE_RESOLUTION|>--- conflicted
+++ resolved
@@ -35,17 +35,10 @@
 ### Initialization
 ###
 
-<<<<<<< HEAD
-TOOLS_VERSION="10.3.10"
-AC_INIT(
-   [open-vm-tools],
-   [10.3.10],
-=======
 TOOLS_VERSION="11.0.0"
 AC_INIT(
    [open-vm-tools],
    [11.0.0],
->>>>>>> 801d4b7f
    [open-vm-tools-devel@lists.sourceforge.net])
 
 # In order to make this configure script auto-detect situations where
